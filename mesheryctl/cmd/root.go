--- conflicted
+++ resolved
@@ -47,13 +47,8 @@
   version     Version of mesheryctl
 
 Flags:
-<<<<<<< HEAD
-      --config string   Config file (default location is: $HOME/.meshery/config.yaml)
-  -h, --help            Help for mesheryctl
-=======
       --config string   config file (default location is: $HOME/.meshery/` + dockerComposeFile + `)
   -h, --help            help for mesheryctl
->>>>>>> b9b506ae
   -t, --toggle          Help message for toggle
   -v, --version         Version of mesheryctl
 
