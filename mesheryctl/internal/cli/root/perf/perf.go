--- conflicted
+++ resolved
@@ -48,98 +48,6 @@
 	mctlCfg *cfg.MesheryCtl
 )
 
-<<<<<<< HEAD
-var perfDetails = `
-Performance Testing & Benchmarking using Meshery CLI.
-
-Usage:
-  mesheryctl perf --[flags]
-
-Available Flags for Performance Command:
-  name[string]                  (optional) A short descriptor to serve as reference for this test. If not provided, a random name will be generate.
-  url[string]                   (required) URL endpoint to send requests.
-  duration[string]              (required) Length of time to perform test (e.g 30s, 15m, 1hr). See standard notation https://golang.org/pkg/time/#ParseDuration
-  load-generator[string]        (optional) Name of load generator to be used to perform test (default: "fortio")
-  mesh[string]              	(optional) Name of the service mesh to be tested (default: "None")
-  provider[string]            	(required) Choice of Provider (default: "Meshery")
-  concurrent-requests[string]   (optional) Number of parallel requests to be sent (default: "1")
-  qps[string]                   (required) Queries per second (default: "0")
-  file[string]			        (optional) file containing SMPS-compatible test configuration. See https://github.com/layer5io/service-mesh-performance-specification
-  help                          Help for perf subcommand
-
-url, duration, concurrent-requests, and qps can be considered optional flags if specified through an SMPS compatible yaml file using --file
-
-Example usage of perf subcommand :
-
- mesheryctl perf --name "a quick stress test" --url http://192.168.1.15/productpage --qps 300 --concurrent-requests 2 --duration 30s --token "provider=Meshery"
-`
-=======
-const tokenName = "token"
-const providerName = "meshery-provider"
-
-var seededRand = rand.New(
-	rand.NewSource(time.Now().UnixNano()))
-
-// StringWithCharset generates a random string with a given length
-func StringWithCharset(length int) string {
-	const charset = "abcdefghijklmnopqrstuvwxyz" + "ABCDEFGHIJKLMNOPQRSTUVWXYZ0123456789"
-	b := make([]byte, length)
-	for i := range b {
-		b[i] = charset[seededRand.Intn(len(charset))]
-	}
-	return string(b)
-}
-
-// AddAuthDetails Adds authentication cookies to the request
-func AddAuthDetails(req *http.Request, filepath string) error {
-	file, err := ioutil.ReadFile(filepath)
-	if err != nil {
-		return errors.Wrapf(err, utils.PerfError("failed to read file %s"), filepath)
-	}
-	var tokenObj map[string]string
-	if err := json.Unmarshal(file, &tokenObj); err != nil {
-		return errors.Wrap(err, utils.PerfError("failed to json unmarshal file into token object"))
-	}
-	req.AddCookie(&http.Cookie{
-		Name:     tokenName,
-		Value:    tokenObj[tokenName],
-		HttpOnly: true,
-	})
-	req.AddCookie(&http.Cookie{
-		Name:     providerName,
-		Value:    tokenObj[providerName],
-		HttpOnly: true,
-	})
-	return nil
-}
-
-// UpdateAuthDetails checks gets the token (old/refreshed) from meshery server and writes it back to the config file
-func UpdateAuthDetails(filepath string) error {
-	req, err := http.NewRequest("GET", mctlCfg.GetPerf().GetAuthTokenURL(), bytes.NewBuffer([]byte("")))
-	if err != nil {
-		return errors.Wrap(err, utils.PerfError("failed to create new auth token request"))
-	}
-	if err := AddAuthDetails(req, filepath); err != nil {
-		return errors.Wrap(err, utils.PerfError("failed to add auth details"))
-	}
-
-	client := &http.Client{}
-
-	resp, err := client.Do(req)
-	defer utils.SafeClose(resp.Body)
-	if err != nil {
-		return errors.Wrap(err, utils.PerfError("failed to sent auth token request"))
-	}
-
-	data, err := ioutil.ReadAll(resp.Body)
-	if err != nil {
-		return errors.Wrap(err, utils.PerfError("failed to read response body"))
-	}
-
-	return ioutil.WriteFile(filepath, data, os.ModePerm)
-}
->>>>>>> b83115be
-
 // PerfCmd represents the Performance Management CLI command
 var PerfCmd = &cobra.Command{
 	Use:     "perf",
@@ -173,17 +81,10 @@
 			}
 		}
 
-<<<<<<< HEAD
-		if len(testName) <= 0 {
-			log.Print("Test Name not provided")
-			testName = utils.StringWithCharset(8)
-			log.Print("Using random test name: ", testName)
-=======
 		if testName == "" {
 			log.Debug("Test Name not provided")
-			testName = StringWithCharset(8)
+			testName = utils.StringWithCharset(8)
 			log.Debug("Using random test name: ", testName)
->>>>>>> b83115be
 		}
 
 		postData := ""
@@ -221,14 +122,8 @@
 			return errors.Wrapf(err, utils.PerfError(fmt.Sprintf("failed to create new request to %s", mctlCfg.GetBaseMesheryURL())))
 		}
 
-<<<<<<< HEAD
 		if err := utils.AddAuthDetails(req, tokenPath); err != nil {
-			log.Printf("Error Authorizing request : %v", err.Error())
-			return
-=======
-		if err := AddAuthDetails(req, tokenPath); err != nil {
 			return errors.Wrap(err, utils.PerfError("failed to add auth details to request"))
->>>>>>> b83115be
 		}
 
 		q := req.URL.Query()
@@ -254,14 +149,8 @@
 		}
 		log.Debug(string(data))
 
-<<<<<<< HEAD
 		if err := utils.UpdateAuthDetails(tokenPath); err != nil {
-			log.Printf("Error updating token : %v", err.Error())
-			return
-=======
-		if err := UpdateAuthDetails(tokenPath); err != nil {
 			return errors.Wrap(err, utils.PerfError("failed to update auth details"))
->>>>>>> b83115be
 		}
 
 		log.Debug("Test Completed Successfully!")
