// Copyright 2020 Layer5, Inc.
//
// Licensed under the Apache License, Version 2.0 (the "License");
// you may not use this file except in compliance with the License.
// You may obtain a copy of the License at
//
//     http://www.apache.org/licenses/LICENSE-2.0
//
// Unless required by applicable law or agreed to in writing, software
// distributed under the License is distributed on an "AS IS" BASIS,
// WITHOUT WARRANTIES OR CONDITIONS OF ANY KIND, either express or implied.
// See the License for the specific language governing permissions and
// limitations under the License.

package system

import (
	"bufio"
	"context"
	"fmt"
	"net/http"
	"net/url"
	"os"
	"os/exec"
	"path/filepath"
	"strconv"
	"strings"
	"time"

	"github.com/pkg/errors"

	"github.com/layer5io/meshery/mesheryctl/internal/cli/root/config"
	"github.com/layer5io/meshery/mesheryctl/pkg/utils"

	"github.com/docker/docker/api/types"
	"github.com/docker/docker/client"
	log "github.com/sirupsen/logrus"
	"github.com/spf13/cobra"
	"github.com/spf13/viper"

	meshkitutils "github.com/layer5io/meshkit/utils"
	meshkitkube "github.com/layer5io/meshkit/utils/kubernetes"
)

var (
	skipUpdateFlag bool
)

// startCmd represents the start command
var startCmd = &cobra.Command{
	Use:   "start",
	Short: "Start Meshery",
	Long:  `Start Meshery and each of its service mesh adapters.`,
	Args:  cobra.NoArgs,
	PreRunE: func(cmd *cobra.Command, args []string) error {
		// create .meshery folder
		if _, err := os.Stat(utils.MesheryFolder); os.IsNotExist(err) {
			if err := os.Mkdir(utils.MesheryFolder, 0777); err != nil {
				return errors.Wrapf(err, utils.SystemError(fmt.Sprintf("failed to make %s directory", utils.MesheryFolder)))
			}
		}

		// Get viper instance used for context
		mctlCfg, err := config.GetMesheryCtl(viper.GetViper())
		if err != nil {
			return errors.Wrap(err, "error processing config")
		}
		// get the platform, channel and the version of the current context
		// if a temp context is set using the -c flag, use it as the current context
		if tempContext != "" {
			err = mctlCfg.SetCurrentContext(tempContext)
			if err != nil {
				return errors.Wrap(err, "failed to set temporary context")
			}
		}

		currCtx, err := mctlCfg.GetCurrentContext()
		if err != nil {
			return err
		}

		if utils.PlatformFlag != "" {
			if utils.PlatformFlag == "docker" || utils.PlatformFlag == "kubernetes" {
				currCtx.SetPlatform(utils.PlatformFlag)
			} else {
				return fmt.Errorf("the platform '%s' is not supported. Supported platforms are:\n\n- docker\n- kubernetes\n\nVerify this setting in your meshconfig at %s or verify by executing `mesheryctl system context view`", utils.PlatformFlag, utils.CfgFile)
			}
		}

		//Check prerequisite
		hcOptions := &HealthCheckOptions{
			IsPreRunE:  true,
			PrintLogs:  false,
			Subcommand: cmd.Use,
		}
		hc, err := NewHealthChecker(hcOptions)
		if err != nil {
			return ErrHealthCheckFailed(err)
		}

		// execute preflight healthchecks
		err = hc.RunPreflightHealthChecks()
		if err != nil {
			cmd.SilenceUsage = true
		}

		return err
	},
	RunE: func(cmd *cobra.Command, args []string) error {
		if err := start(); err != nil {
			return errors.Wrap(err, utils.SystemError("failed to start Meshery"))
		}
		return nil
	},
}

func start() error {
<<<<<<< HEAD
=======
	if _, err := os.Stat(utils.MesheryFolder); os.IsNotExist(err) {
		if err := os.Mkdir(utils.MesheryFolder, 0777); err != nil {
			return ErrCreateDir(err, utils.MesheryFolder)
		}
	}

>>>>>>> 428ea3c7
	// Get viper instance used for context
	mctlCfg, err := config.GetMesheryCtl(viper.GetViper())
	if err != nil {
		return errors.Wrap(err, "error processing config")
	}

	// fetch current context
	currCtx, err := mctlCfg.GetCurrentContext()
	if err != nil {
		return err
	}

	// Deploy to platform specified in the config.yaml
	switch currCtx.GetPlatform() {
	case "docker":

		// download the docker-compose.yaml file corresponding to the current version
		if err := utils.DownloadDockerComposeFile(currCtx, true); err != nil {
			return ErrDownloadFile(err, utils.DockerComposeFile)
		}

		// Viper instance used for docker compose
		utils.ViperCompose.SetConfigFile(utils.DockerComposeFile)
		err = utils.ViperCompose.ReadInConfig()
		if err != nil {
			return err
		}

		compose := &utils.DockerCompose{}
		err = utils.ViperCompose.Unmarshal(&compose)
		if err != nil {
			return ErrUnmarshal(err, utils.DockerComposeFile)
		}

		//changing the port mapping in docker compose
		services := compose.Services // Current Services
		//extracting the custom user port from config.yaml
		userPort := strings.Split(currCtx.GetEndpoint(), ":")
		//extracting container port from the docker-compose
		containerPort := strings.Split(services["meshery"].Ports[0], ":")
		userPortMapping := userPort[len(userPort)-1] + ":" + containerPort[len(containerPort)-1]
		services["meshery"].Ports[0] = userPortMapping

		RequiredService := []string{"meshery", "watchtower"}

		AllowedServices := map[string]utils.Service{}
		for _, v := range currCtx.GetAdapters() {
			if services[v].Image == "" {
				log.Fatalf("Invalid adapter specified %s", v)
			}

			temp, ok := services[v]
			if !ok {
				return errors.New("unable to extract adapter version")
			}

			spliter := strings.Split(temp.Image, ":")
			temp.Image = fmt.Sprintf("%s:%s-%s", spliter[0], currCtx.GetChannel(), "latest")
			services[v] = temp
			AllowedServices[v] = services[v]
		}

		for _, v := range RequiredService {
			if v == "watchtower" {
				AllowedServices[v] = services[v]
				continue
			}

			temp, ok := services[v]
			if !ok {
				return errors.New("unable to extract meshery version")
			}

			spliter := strings.Split(temp.Image, ":")
			temp.Image = fmt.Sprintf("%s:%s-%s", spliter[0], currCtx.GetChannel(), "latest")
			if v == "meshery" {
				if !utils.ContainsStringPrefix(temp.Environment, "MESHERY_SERVER_CALLBACK_URL") {
					temp.Environment = append(temp.Environment, fmt.Sprintf("%s=%s", "MESHERY_SERVER_CALLBACK_URL", viper.GetString("MESHERY_SERVER_CALLBACK_URL")))
				}

				temp.Image = fmt.Sprintf("%s:%s-%s", spliter[0], currCtx.GetChannel(), currCtx.GetVersion())
			}
			services[v] = temp
			AllowedServices[v] = services[v]
		}

		utils.ViperCompose.Set("services", AllowedServices)
		err = utils.ViperCompose.WriteConfig()
		if err != nil {
			return err
		}

		//fmt.Println("Services", services);
		//fmt.Println("RequiredAdapters", RequestedAdapters);
		//fmt.Println("AllowedServices", AllowedServices);
		//fmt.Println("version", utils.ViperCompose.GetString("version")) // Works here

		//////// FLAGS
		// Control whether to pull for new Meshery container images
		if skipUpdateFlag {
			log.Info("Skipping Meshery update...")
		} else {
			err := utils.UpdateMesheryContainers()
			if err != nil {
				return errors.Wrap(err, utils.SystemError("failed to update Meshery containers"))
			}
		}

		// Reset Meshery config file to default settings
		if utils.ResetFlag {
			err := resetMesheryConfig()
			if err != nil {
				return ErrResetMeshconfig(err)
			}
		}

		var endpoint meshkitutils.HostPort

		userResponse := false

		//skip asking confirmation if -y flag used or host in meshconfig is already localhost
		if utils.SilentFlag || strings.HasSuffix(userPort[1], "localhost") {
			userResponse = true
		} else {
			// ask user for confirmation
			userResponse = utils.AskForConfirmation("The endpoint address will be changed to localhost. Are you sure you want to continue?")
		}

		if userResponse {
			endpoint.Address = utils.EndpointProtocol + "://localhost"
			currCtx.SetEndpoint(endpoint.Address + ":" + userPort[len(userPort)-1])

			err = utils.ChangeConfigEndpoint(mctlCfg.CurrentContext, currCtx)
			if err != nil {
				return err
			}
		} else {
			endpoint.Address = userPort[0]
		}

		tempPort, err := strconv.Atoi(userPort[len(userPort)-1])
		if err != nil {
			return err
		}
		endpoint.Port = int32(tempPort)

		log.Info("Starting Meshery...")
		start := exec.Command("docker-compose", "-f", utils.DockerComposeFile, "up", "-d")
		start.Stdout = os.Stdout
		start.Stderr = os.Stderr

		if err := start.Run(); err != nil {
			return errors.Wrap(err, utils.SystemError("failed to run meshery server"))
		}

		checkFlag := 0 //flag to check

		//connection to docker-client
		cli, err := client.NewClientWithOpts(client.FromEnv)
		if err != nil {
			return errors.Wrap(err, utils.SystemError("failed to create new env client"))
		}

		containers, err := cli.ContainerList(context.Background(), types.ContainerListOptions{})
		if err != nil {
			return errors.Wrap(err, utils.SystemError("failed to fetch the list of containers"))
		}

		var mockEndpoint *meshkitutils.MockOptions
		mockEndpoint = nil

		res := meshkitutils.TcpCheck(&endpoint, mockEndpoint)
		if res {
			return errors.New("the endpoint is not accessible")
		}

		//check for container meshery_meshery_1 running status
		for _, container := range containers {
			if container.Names[0] == "/meshery_meshery_1" {
				//check flag to check successful deployment
				checkFlag = 0
				break
			} else {
				checkFlag = 1
			}
		}

		//if meshery_meshery_1 failed to start showing logs
		//code for logs
		if checkFlag == 1 {
			log.Info("Starting Meshery logging . . .")
			cmdlog := exec.Command("docker-compose", "-f", utils.DockerComposeFile, "logs", "-f")
			cmdReader, err := cmdlog.StdoutPipe()
			if err != nil {
				return errors.Wrap(err, utils.SystemError("failed to create stdout pipe"))
			}
			scanner := bufio.NewScanner(cmdReader)
			go func() {
				for scanner.Scan() {
					log.Println(scanner.Text())
				}
			}()
			if err := cmdlog.Start(); err != nil {
				return errors.Wrap(err, utils.SystemError("failed to start logging"))
			}
			if err := cmdlog.Wait(); err != nil {
				return errors.Wrap(err, utils.SystemError("failed to wait for command to execute"))
			}
		}

	case "kubernetes":
		kubeClient, err := meshkitkube.New([]byte(""))
		if err != nil {
			return err
		}

		err = utils.CreateManifestsFolder()
		if err != nil {
			return err
		}

		version := currCtx.GetVersion()
		channel := currCtx.GetChannel()
		if version == "latest" {
			if channel == "edge" {
				version = "master"
			} else {
				version, err = utils.GetLatestStableReleaseTag()
				if err != nil {
					return err
				}
			}
		}

		// fetch the manifest files corresponding to the version specified
		manifests, err := utils.FetchManifests(version)

		if err != nil {
			return err
		}
		// path to the manifest files ~/.meshery/manifests
		manifestFiles := filepath.Join(utils.MesheryFolder, utils.ManifestsFolder)

		// change version in meshery-deployment manifest
		err = utils.ChangeManifestVersion(utils.MesheryDeployment, channel, version, filepath.Join(manifestFiles, utils.MesheryDeployment))
		if err != nil {
			return err
		}

		// downloaded required files successfully now apply the manifest files
		log.Info("Starting Meshery...")

		spinner := utils.CreateDefaultSpinner("Deploying Meshery on Kubernetes", "\nMeshery deployed on Kubernetes.")
		spinner.Start()

		// apply the adapters mentioned in the config.yaml file to the Kubernetes cluster
		err = utils.ApplyManifestFiles(manifests, currCtx.GetAdapters(), kubeClient, false, false)
		if err != nil {
			return ErrApplyManifest(err, false, false)
		}

		deadline := time.Now().Add(20 * time.Second)

		// check if all the pods are running
		for !(time.Now().After(deadline)) {
			podsStatus, err := utils.AreAllPodsRunning()
			if err != nil {
				return err
			}

			if podsStatus {
				break
			} else {
				time.Sleep(1 * time.Second)
			}
		}

		spinner.Stop()

		podsStatus, err := utils.AreAllPodsRunning()
		if !podsStatus {
			log.Info("\nSome Meshery pods have not come up yet.\nPlease check the status of the pods by executing “mesheryctl system status” before using meshery.")
		} else {
			log.Info("Meshery is starting...")
		}

		clientset := kubeClient.KubeClient

		var opts meshkitkube.ServiceOptions
		opts.Name = "meshery"
		opts.Namespace = utils.MesheryNamespace
		opts.APIServerURL = kubeClient.RestConfig.Host

		var endpoint *meshkitutils.Endpoint

		deadline = time.Now().Add(3 * time.Second)

		//polling for endpoint to be available within the three second deadline
		for !(time.Now().After(deadline)) {
			endpoint, err = meshkitkube.GetServiceEndpoint(context.TODO(), clientset, &opts)
			if err == nil {
				break
			} else {
				time.Sleep(1 * time.Second)
			}
		}

		currCtx.SetEndpoint(fmt.Sprintf("%s://%s:%d", utils.EndpointProtocol, endpoint.Internal.Address, endpoint.Internal.Port))
		if !meshkitutils.TcpCheck(&meshkitutils.HostPort{
			Address: endpoint.Internal.Address,
			Port:    endpoint.Internal.Port,
		}, nil) {
			currCtx.SetEndpoint(fmt.Sprintf("%s://%s:%d", utils.EndpointProtocol, endpoint.External.Address, endpoint.External.Port))
			if !meshkitutils.TcpCheck(&meshkitutils.HostPort{
				Address: endpoint.External.Address,
				Port:    endpoint.External.Port,
			}, nil) {
				u, _ := url.Parse(opts.APIServerURL)
				if meshkitutils.TcpCheck(&meshkitutils.HostPort{
					Address: u.Hostname(),
					Port:    endpoint.External.Port,
				}, nil) {
					currCtx.SetEndpoint(fmt.Sprintf("%s://%s:%d", utils.EndpointProtocol, u.Hostname(), endpoint.External.Port))
				}
			}
		}

		if err == nil {
			err = utils.ChangeConfigEndpoint(mctlCfg.CurrentContext, currCtx)
			if err != nil {
				return err
			}
		}

		// switch to default case if the platform specified is not supported
	default:
		return fmt.Errorf("the platform %s is not supported currently. The supported platforms are:\ndocker\nkubernetes\nPlease check %s/config.yaml file", currCtx.GetPlatform(), utils.MesheryFolder)
	}

	hcOptions := &HealthCheckOptions{
		PrintLogs:           false,
		IsPreRunE:           false,
		Subcommand:          "",
		RunKubernetesChecks: true,
	}
	hc, err := NewHealthChecker(hcOptions)
	if err != nil {
		return ErrHealthCheckFailed(err)
	}
	// If k8s is available in case of platform docker than we deploy operator
	if err = hc.Run(); err == nil {
		// create a client
		kubeClient, err := meshkitkube.New([]byte(""))
		if err != nil {
			return err
		}

		err = utils.CreateManifestsFolder()
		if err != nil {
			return err
		}
		// Download operator manifest
		err = utils.DownloadOperatorManifest()
		if err != nil {
			return ErrDownloadFile(err, "operator manifest")
		}

		if !skipUpdateFlag {
			err = utils.ApplyOperatorManifest(kubeClient, true, false)

			if err != nil {
				return ErrApplyOperatorManifest(err, true, false)
			}
		} else {
			// skip applying update on operators when the flag is used
			err = utils.ApplyOperatorManifest(kubeClient, false, false)

			if err != nil {
				return ErrApplyOperatorManifest(err, false, false)
			}
		}
	}

	// Check for Meshery status before opening it in browser
	client := &http.Client{}
	url := currCtx.GetEndpoint()
	// Can not wait for ever, so setting a limit of 10 seconds
	waittime := time.Now().Add(10 * time.Second)

	for !(time.Now().After(waittime)) {
		// Request to check whether endpoint is up or not
		req, err := http.NewRequest("GET", fmt.Sprintf("%s", url), nil)
		if err != nil {
			log.Info("To open Meshery in browser, please point your browser to " + currCtx.GetEndpoint() + " to access Meshery.")
			return nil
		}

		resp, err := client.Do(req)

		if resp != nil {
			defer resp.Body.Close()
		}
		if err != nil || resp.StatusCode != 200 {
			// wait and try accessing the endpoint after one second
			time.Sleep(1 * time.Second)
		} else {
			// meshery server is up and responding, break out of loop and open Meshery in browser
			break
		}
	}

	log.Info("Opening Meshery (" + currCtx.GetEndpoint() + ") in browser.")

	err = utils.NavigateToBrowser(currCtx.GetEndpoint())
	if err != nil {
		log.Info("Failed to open Meshery in browser, please point your browser to " + currCtx.GetEndpoint() + " to access Meshery.")
		return err
	}

	return nil
}

func init() {
	startCmd.PersistentFlags().StringVarP(&utils.PlatformFlag, "platform", "p", "", "platform to deploy Meshery to.")
	startCmd.Flags().BoolVarP(&skipUpdateFlag, "skip-update", "", false, "(optional) skip checking for new Meshery's container images.")
	startCmd.Flags().BoolVarP(&utils.ResetFlag, "reset", "", false, "(optional) reset Meshery's configuration file to default settings.")
}<|MERGE_RESOLUTION|>--- conflicted
+++ resolved
@@ -115,15 +115,6 @@
 }
 
 func start() error {
-<<<<<<< HEAD
-=======
-	if _, err := os.Stat(utils.MesheryFolder); os.IsNotExist(err) {
-		if err := os.Mkdir(utils.MesheryFolder, 0777); err != nil {
-			return ErrCreateDir(err, utils.MesheryFolder)
-		}
-	}
-
->>>>>>> 428ea3c7
 	// Get viper instance used for context
 	mctlCfg, err := config.GetMesheryCtl(viper.GetViper())
 	if err != nil {
