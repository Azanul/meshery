// Copyright 2020 Layer5, Inc.
//
// Licensed under the Apache License, Version 2.0 (the "License");
// you may not use this file except in compliance with the License.
// You may obtain a copy of the License at
//
//     http://www.apache.org/licenses/LICENSE-2.0
//
// Unless required by applicable law or agreed to in writing, software
// distributed under the License is distributed on an "AS IS" BASIS,
// WITHOUT WARRANTIES OR CONDITIONS OF ANY KIND, either express or implied.
// See the License for the specific language governing permissions and
// limitations under the License.

package system

import (
	"bufio"
	"context"
	"fmt"
	"os"
	"os/exec"
	"path"
	"strconv"
	"strings"
	"time"

	"github.com/pkg/errors"

	"github.com/layer5io/meshery/mesheryctl/internal/cli/root/config"
	"github.com/layer5io/meshery/mesheryctl/internal/cli/root/constants"
	"github.com/layer5io/meshery/mesheryctl/pkg/utils"

	"github.com/docker/docker/api/types"
	"github.com/docker/docker/client"
	log "github.com/sirupsen/logrus"
	"github.com/spf13/cobra"
	"github.com/spf13/viper"

	meshkitutils "github.com/layer5io/meshkit/utils"
	meshkitkube "github.com/layer5io/meshkit/utils/kubernetes"
)

var (
	skipUpdateFlag  bool
	skipBrowserFlag bool
)

// startCmd represents the start command
var startCmd = &cobra.Command{
	Use:   "start",
	Short: "Start Meshery",
	Long:  `Start Meshery and each of its service mesh components.`,
	Args:  cobra.NoArgs,
	PreRunE: func(cmd *cobra.Command, args []string) error {
		//Check prerequisite
		hcOptions := &HealthCheckOptions{
			IsPreRunE:  true,
			PrintLogs:  false,
			Subcommand: cmd.Use,
		}
		hc, err := NewHealthChecker(hcOptions)
		if err != nil {
			return ErrHealthCheckFailed(err)
		}
		// execute healthchecks
		err = hc.RunPreflightHealthChecks()
		if err != nil {
			cmd.SilenceUsage = true
			return err
		}
		cfg, err := config.GetMesheryCtl(viper.GetViper())
		if err != nil {
			return err
		}
		ctx, err := cfg.GetCurrentContext()
		if err != nil {
			return err
		}
		err = ctx.ValidateVersion()
		if err != nil {
			return err
		}
		return nil
	},
	RunE: func(cmd *cobra.Command, args []string) error {
		if err := start(); err != nil {
			return errors.Wrap(err, utils.SystemError("failed to start Meshery"))
		}
		return nil
	},
	PersistentPreRun: func(cmd *cobra.Command, args []string) {
		latest, err := utils.GetLatestStableReleaseTag()
		version := constants.GetMesheryctlVersion()
		if err == nil && latest != version {
			log.Printf("A new release of mesheryctl is available: %s → %s", version, latest)
			log.Printf("https://github.com/layer5io/meshery/releases/tag/%s", latest)
			log.Print("Check https://docs.meshery.io/guides/upgrade#upgrading-meshery-cli for instructions on how to update mesheryctl\n")
		}
	},
}

func start() error {
	if _, err := os.Stat(utils.MesheryFolder); os.IsNotExist(err) {
		if err := os.Mkdir(utils.MesheryFolder, 0777); err != nil {
			return ErrCreateDir(err, utils.MesheryFolder)
		}
	}

	// Get viper instance used for context
	mctlCfg, err := config.GetMesheryCtl(viper.GetViper())
	if err != nil {
		return errors.Wrap(err, "error processing config")
	}
	// get the platform, channel and the version of the current context
	// if a temp context is set using the -c flag, use it as the current context
	if tempContext != "" {
		err = mctlCfg.SetCurrentContext(tempContext)
		if err != nil {
			return errors.Wrap(err, "failed to set temporary context")
		}
	}

	currCtx, err := mctlCfg.GetCurrentContext()
	if err != nil {
		return err
	}
	mesheryImageVersion := currCtx.GetVersion()
	if currCtx.GetChannel() == "stable" && currCtx.GetVersion() == "latest" {
		mesheryImageVersion = "latest"
	}

	if utils.PlatformFlag != "" {
		if utils.PlatformFlag == "docker" || utils.PlatformFlag == "kubernetes" {
			currCtx.SetPlatform(utils.PlatformFlag)
		} else {
			return ErrUnsupportedPlatform(utils.PlatformFlag, utils.CfgFile)
		}
	}

	// Reset Meshery config file to default settings
	if utils.ResetFlag {
		err := resetMesheryConfig()
		if err != nil {
			return ErrResetMeshconfig(err)
		}
	}

	// deploy to platform specified in the config.yaml
	switch currCtx.GetPlatform() {
	case "docker":
		// download the docker-compose.yaml file corresponding to the current version
		if err := utils.DownloadDockerComposeFile(currCtx, true); err != nil {
			return ErrDownloadFile(err, utils.DockerComposeFile)
		}

		// viper instance used for docker compose
		utils.ViperCompose.SetConfigFile(utils.DockerComposeFile)
		err = utils.ViperCompose.ReadInConfig()
		if err != nil {
			return err
		}

		compose := &utils.DockerCompose{}
		err = utils.ViperCompose.Unmarshal(&compose)
		if err != nil {
			return ErrUnmarshal(err, utils.DockerComposeFile)
		}

		//changing the port mapping in docker compose
		services := compose.Services // Current Services
		//extracting the custom user port from config.yaml
		userPort := strings.Split(currCtx.GetEndpoint(), ":")
		//extracting container port from the docker-compose
		containerPort := strings.Split(services["meshery"].Ports[0], ":")
		userPortMapping := userPort[len(userPort)-1] + ":" + containerPort[len(containerPort)-1]
		services["meshery"].Ports[0] = userPortMapping

		RequiredService := []string{"meshery", "watchtower"}

		AllowedServices := map[string]utils.Service{}
		for _, v := range currCtx.GetComponents() {
			if services[v].Image == "" {
				log.Fatalf("Invalid component specified %s", v)
			}

			temp, ok := services[v]
			if !ok {
				return errors.New("unable to extract component version")
			}

			spliter := strings.Split(temp.Image, ":")
			temp.Image = fmt.Sprintf("%s:%s-%s", spliter[0], currCtx.GetChannel(), "latest")
			services[v] = temp
			AllowedServices[v] = services[v]
		}

		for _, v := range RequiredService {
			if v == "watchtower" {
				AllowedServices[v] = services[v]
				continue
			}

			temp, ok := services[v]
			if !ok {
				return errors.New("unable to extract meshery version")
			}

			spliter := strings.Split(temp.Image, ":")
			temp.Image = fmt.Sprintf("%s:%s-%s", spliter[0], currCtx.GetChannel(), "latest")
			if v == "meshery" {
				if !utils.ContainsStringPrefix(temp.Environment, "MESHERY_SERVER_CALLBACK_URL") {
					temp.Environment = append(temp.Environment, fmt.Sprintf("%s=%s", "MESHERY_SERVER_CALLBACK_URL", viper.GetString("MESHERY_SERVER_CALLBACK_URL")))
				}

				temp.Image = fmt.Sprintf("%s:%s-%s", spliter[0], currCtx.GetChannel(), mesheryImageVersion)
			}
			services[v] = temp
			AllowedServices[v] = services[v]
		}

		utils.ViperCompose.Set("services", AllowedServices)
		err = utils.ViperCompose.WriteConfig()
		if err != nil {
			return err
		}

		//////// FLAGS
		// Control whether to pull for new Meshery container images
		if skipUpdateFlag {
			log.Info("Skipping Meshery update...")
		} else {
			err := utils.UpdateMesheryContainers()
			if err != nil {
				return errors.Wrap(err, utils.SystemError("failed to update Meshery containers"))
			}
		}

		var endpoint meshkitutils.HostPort

		userResponse := false

		//skip asking confirmation if -y flag used or host in meshconfig is already localhost
		if utils.SilentFlag || strings.HasSuffix(userPort[1], "localhost") {
			userResponse = true
		} else {
			// ask user for confirmation
			userResponse = utils.AskForConfirmation("The endpoint address will be changed to localhost. Are you sure you want to continue?")
		}

		if userResponse {
			endpoint.Address = utils.EndpointProtocol + "://localhost"
			currCtx.SetEndpoint(endpoint.Address + ":" + userPort[len(userPort)-1])

			err = config.UpdateContextToConfig(viper.GetViper(), currCtx, mctlCfg.GetCurrentContextName())
			if err != nil {
				return err
			}
		} else {
			endpoint.Address = userPort[0]
		}

		tempPort, err := strconv.Atoi(userPort[len(userPort)-1])
		if err != nil {
			return err
		}
		endpoint.Port = int32(tempPort)

		log.Info("Starting Meshery...")
		start := exec.Command("docker-compose", "-f", utils.DockerComposeFile, "up", "-d")
		start.Stdout = os.Stdout
		start.Stderr = os.Stderr

		if err := start.Run(); err != nil {
			return errors.Wrap(err, utils.SystemError("failed to run meshery server"))
		}

		checkFlag := 0 //flag to check

		//connection to docker-client
		cli, err := client.NewClientWithOpts(client.FromEnv)
		if err != nil {
			return errors.Wrap(err, utils.SystemError("failed to create new env client"))
		}

		containers, err := cli.ContainerList(context.Background(), types.ContainerListOptions{})
		if err != nil {
			return errors.Wrap(err, utils.SystemError("failed to fetch the list of containers"))
		}

		var mockEndpoint *meshkitutils.MockOptions
		mockEndpoint = nil

		res := meshkitutils.TcpCheck(&endpoint, mockEndpoint)
		if res {
			return errors.New("the endpoint is not accessible")
		}

		//check for container meshery_meshery_1 running status
		for _, container := range containers {
			if container.Names[0] == "/meshery_meshery_1" {
				//check flag to check successful deployment
				checkFlag = 0
				break
			} else {
				checkFlag = 1
			}
		}

		//if meshery_meshery_1 failed to start showing logs
		//code for logs
		if checkFlag == 1 {
			log.Info("Starting Meshery logging . . .")
			cmdlog := exec.Command("docker-compose", "-f", utils.DockerComposeFile, "logs", "-f")
			cmdReader, err := cmdlog.StdoutPipe()
			if err != nil {
				return errors.Wrap(err, utils.SystemError("failed to create stdout pipe"))
			}
			scanner := bufio.NewScanner(cmdReader)
			go func() {
				for scanner.Scan() {
					log.Println(scanner.Text())
				}
			}()
			if err := cmdlog.Start(); err != nil {
				return errors.Wrap(err, utils.SystemError("failed to start logging"))
			}
			if err := cmdlog.Wait(); err != nil {
				return errors.Wrap(err, utils.SystemError("failed to wait for command to execute"))
			}
		}

	case "kubernetes":
		kubeClient, err := meshkitkube.New([]byte(""))
		if err != nil {
			return err
		}

		log.Info("Starting Meshery...")
		spinner := utils.CreateDefaultSpinner("Deploying Meshery on Kubernetes", "\nMeshery deployed on Kubernetes.")
		spinner.Start()

		if err := utils.CreateManifestsFolder(); err != nil {
			return err
		}

		// get value overrides to install the helm chart
		overrideValues := utils.SetOverrideValues(currCtx, mesheryImageVersion)

		// install the helm charts with specified override values
		var chartVersion string
		if mesheryImageVersion != "latest" {
			chartVersion = mesheryImageVersion
		}
		if err = kubeClient.ApplyHelmChart(meshkitkube.ApplyHelmChartConfig{
			Namespace:       utils.MesheryNamespace,
			CreateNamespace: true,
			ChartLocation: meshkitkube.HelmChartLocation{
				Repository: utils.HelmChartURL,
				Chart:      utils.HelmChartName,
				Version:    chartVersion,
			},
			OverrideValues: overrideValues,
			Action:         meshkitkube.INSTALL,
			// the helm chart will be downloaded to ~/.meshery/manifests if it doesn't exist
			DownloadLocation: path.Join(utils.MesheryFolder, utils.ManifestsFolder),
		}); err != nil {
			return errors.Wrap(err, "cannot start Meshery")
		}

		// checking if Meshery is ready
		time.Sleep(10 * time.Second) // sleeping 10 seconds to countermeasure time to apply helm charts
		ready, err := mesheryReadinessHealthCheck()
		if err != nil {
			log.Info(err)
		}

		spinner.Stop()

<<<<<<< HEAD
		podsStatus, err := utils.AreAllPodsRunning()
		if !podsStatus {
			log.Info("\nSome Meshery pods have not come up yet.\nPlease check the status of the pods by executing “mesheryctl system status” before using meshery.")
		} else {
			log.Info("Meshery is starting...")
		}

		clientset := kubeClient.KubeClient

		var opts meshkitkube.ServiceOptions
		opts.Name = "meshery"
		opts.Namespace = utils.MesheryNamespace
		opts.APIServerURL = kubeClient.RestConfig.Host

		var endpoint *meshkitutils.Endpoint

		deadline = time.Now().Add(3 * time.Second)

		//polling for endpoint to be available within the three second deadline
		for !(time.Now().After(deadline)) {
			endpoint, err = meshkitkube.GetServiceEndpoint(context.TODO(), clientset, &opts)
			if err == nil {
				break
			} else {
				time.Sleep(1 * time.Second)
			}
		}

		currCtx.SetEndpoint(fmt.Sprintf("%s://%s:%d", utils.EndpointProtocol, endpoint.Internal.Address, endpoint.Internal.Port))
		if !meshkitutils.TcpCheck(&meshkitutils.HostPort{
			Address: endpoint.Internal.Address,
			Port:    endpoint.Internal.Port,
		}, nil) {
			currCtx.SetEndpoint(fmt.Sprintf("%s://%s:%d", utils.EndpointProtocol, endpoint.External.Address, endpoint.External.Port))
			if !meshkitutils.TcpCheck(&meshkitutils.HostPort{
				Address: endpoint.External.Address,
				Port:    endpoint.External.Port,
			}, nil) {
				u, _ := url.Parse(opts.APIServerURL)
				if meshkitutils.TcpCheck(&meshkitutils.HostPort{
					Address: u.Hostname(),
					Port:    endpoint.External.Port,
				}, nil) {
					currCtx.SetEndpoint(fmt.Sprintf("%s://%s:%d", utils.EndpointProtocol, u.Hostname(), endpoint.External.Port))
				}
			}
		}

		if err == nil {
			err = config.UpdateContextToConfig(viper.GetViper(), currCtx, mctlCfg.GetCurrentContextName())
			if err != nil {
				return err
			}
=======
		if !ready {
			log.Info("\nFew Meshery pods have not come up yet.\nPlease check the status of the pods by executing “mesheryctl system status” and Meshery-UI endpoint with “mesheryctl system dashboard” before using meshery.")
			return nil
>>>>>>> 99c0e303
		}
		log.Info("Meshery is starting...")

		// switch to default case if the platform specified is not supported
	default:
		return fmt.Errorf("the platform %s is not supported currently. The supported platforms are:\ndocker\nkubernetes\nPlease check %s/config.yaml file", currCtx.GetPlatform(), utils.MesheryFolder)
	}

	// execute dashboard command to fetch and navigate to Meshery UI
	if !skipBrowserFlag {
		return dashboardCmd.RunE(nil, nil)
	}
	return nil
}

func init() {
	startCmd.PersistentFlags().StringVarP(&utils.PlatformFlag, "platform", "p", "", "platform to deploy Meshery to.")
	startCmd.Flags().BoolVarP(&skipUpdateFlag, "skip-update", "", false, "(optional) skip checking for new Meshery's container images.")
	startCmd.Flags().BoolVarP(&utils.ResetFlag, "reset", "", false, "(optional) reset Meshery's configuration file to default settings.")
	startCmd.Flags().BoolVarP(&skipBrowserFlag, "skip-browser", "s", false, "(optional) skip opening of MesheryUI in browser.")
}<|MERGE_RESOLUTION|>--- conflicted
+++ resolved
@@ -377,65 +377,9 @@
 
 		spinner.Stop()
 
-<<<<<<< HEAD
-		podsStatus, err := utils.AreAllPodsRunning()
-		if !podsStatus {
-			log.Info("\nSome Meshery pods have not come up yet.\nPlease check the status of the pods by executing “mesheryctl system status” before using meshery.")
-		} else {
-			log.Info("Meshery is starting...")
-		}
-
-		clientset := kubeClient.KubeClient
-
-		var opts meshkitkube.ServiceOptions
-		opts.Name = "meshery"
-		opts.Namespace = utils.MesheryNamespace
-		opts.APIServerURL = kubeClient.RestConfig.Host
-
-		var endpoint *meshkitutils.Endpoint
-
-		deadline = time.Now().Add(3 * time.Second)
-
-		//polling for endpoint to be available within the three second deadline
-		for !(time.Now().After(deadline)) {
-			endpoint, err = meshkitkube.GetServiceEndpoint(context.TODO(), clientset, &opts)
-			if err == nil {
-				break
-			} else {
-				time.Sleep(1 * time.Second)
-			}
-		}
-
-		currCtx.SetEndpoint(fmt.Sprintf("%s://%s:%d", utils.EndpointProtocol, endpoint.Internal.Address, endpoint.Internal.Port))
-		if !meshkitutils.TcpCheck(&meshkitutils.HostPort{
-			Address: endpoint.Internal.Address,
-			Port:    endpoint.Internal.Port,
-		}, nil) {
-			currCtx.SetEndpoint(fmt.Sprintf("%s://%s:%d", utils.EndpointProtocol, endpoint.External.Address, endpoint.External.Port))
-			if !meshkitutils.TcpCheck(&meshkitutils.HostPort{
-				Address: endpoint.External.Address,
-				Port:    endpoint.External.Port,
-			}, nil) {
-				u, _ := url.Parse(opts.APIServerURL)
-				if meshkitutils.TcpCheck(&meshkitutils.HostPort{
-					Address: u.Hostname(),
-					Port:    endpoint.External.Port,
-				}, nil) {
-					currCtx.SetEndpoint(fmt.Sprintf("%s://%s:%d", utils.EndpointProtocol, u.Hostname(), endpoint.External.Port))
-				}
-			}
-		}
-
-		if err == nil {
-			err = config.UpdateContextToConfig(viper.GetViper(), currCtx, mctlCfg.GetCurrentContextName())
-			if err != nil {
-				return err
-			}
-=======
 		if !ready {
 			log.Info("\nFew Meshery pods have not come up yet.\nPlease check the status of the pods by executing “mesheryctl system status” and Meshery-UI endpoint with “mesheryctl system dashboard” before using meshery.")
 			return nil
->>>>>>> 99c0e303
 		}
 		log.Info("Meshery is starting...")
 
