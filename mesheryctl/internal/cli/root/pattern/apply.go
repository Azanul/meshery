--- conflicted
+++ resolved
@@ -43,17 +43,9 @@
 		var err error
 		client := &http.Client{}
 
-<<<<<<< HEAD
 		// get logger instance
 		log, _ := utils.MeshkitLogger()
 
-		// set default tokenpath for command.
-		if tokenPath == "" {
-			tokenPath = constants.GetCurrentAuthToken()
-		}
-
-=======
->>>>>>> 23005c2d
 		mctlCfg, err := config.GetMesheryCtl(viper.GetViper())
 		if err != nil {
 			return errors.Wrap(err, "error processing config")
