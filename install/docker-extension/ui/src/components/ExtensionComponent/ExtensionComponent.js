import React, { useState, useEffect } from "react";
import {
  Grid,
  Button, Switch, Typography
} from "@mui/material";
import ConsulIcon from "../../img/SVGs/consulIcon";
import IstioIcon from "../../img/SVGs/IstioIcon";
import KumaIcon from "../../img/SVGs/kumaIcon";
import Joyride from 'react-joyride';
import Tour from "../Walkthrough/Tour";
import { createTheme } from '@mui/material/styles';
import LinkerdIcon from "../../img/SVGs/linkerdIcon";
import NginxIcon from "../../img/SVGs/nginxIcon";
import OsmIcon from "../../img/SVGs/osmIcon";
import AppmeshIcon from "../../img/SVGs/appmeshIcon";
import CiliumIcon from "../../img/SVGs/ciliumIcon";
import TraefikIcon from "../../img/SVGs/traefikIcon";
import Meshery from "../../img/SVGs/meshery";
import MesheryIcon from "../../img/meshery-logo/CustomMesheryLogo";
import { DockerMuiThemeProvider } from '@docker/docker-mui-theme';
import CssBaseline from '@mui/material/CssBaseline';
import { LoadComp } from "../LoadingComponent/LoadComp";
import { LoadingDiv, StyledDiv, AccountDiv, ServiceMeshAdapters, ExtensionWrapper, AdapterDiv, ComponentWrapper, SectionWrapper } from "./styledComponents";
import { MesheryAnimation } from "../MesheryAnimation/MesheryAnimation";
import axios from "axios";


const baseURL = "http://localhost:9081"

export function trueRandom() {
  return crypto.getRandomValues(new Uint32Array(1))[0] / 2 ** 32;
}

export function randomPatternNameGenerator() {
  return "meshery_" + Math.floor(trueRandom() * 100)
}

const useThemeDetector = () => {
  const getCurrentTheme = () => window.matchMedia("(prefers-color-scheme: dark)").matches;
  const [isDarkTheme, setIsDarkTheme] = useState(getCurrentTheme());
  const mqListener = (e => {
    setIsDarkTheme(e.matches);
  });

  useEffect(() => {
    const darkThemeMq = window.matchMedia("(prefers-color-scheme: dark)");
    darkThemeMq.addListener(mqListener);
    return () => darkThemeMq.removeListener(mqListener);
  }, []);
  return isDarkTheme;
}

const ExtensionsComponent = () => {
  const [consulChecked, setConsulChecked] = useState(false);
  const [istioChecked, isIstioChecked] = useState(false);
  const [linkerdChecked, isLinkerdChecked] = useState(false);
  const [nginxChecked, isNginxChecked] = useState(false);
  const [kumaChecked, isKumaChecked] = useState(false);
  const [appmeshChecked, isAppmeshChecked] = useState(false);
  const [osmChecked, isOSMChecked] = useState(false);
  const [traefikChecked, isTraefikChecked] = useState(false);
  const [ciliumChecked, isCiliumChecked] = useState(false);
  const [isHovered, setIsHovered] = useState(false);
  const isDarkTheme = useThemeDetector();
  const [isLoggedIn, setIsLoggedIn] = useState(false)
  const [userName, setUserName] = useState("")
  const [token, setToken] = useState()
  const [changing, isChanging] = useState(false)


  useEffect(() => {
    fetch("http://127.0.0.1:7877/token").then(res => res.text()).then(res => {
      console.log({ tokenReqRes: res })
      if (res !== "null") {
        setIsLoggedIn(true)
        setToken(res)
        fetch("http://localhost:7877/api/user").then(res => res.text()).then(res => setUserName(JSON.parse(res)?.user_id))
      } else {
        let ws = new WebSocket("ws://127.0.0.1:7877/ws")
        ws.onmessage = msg => {
          console.log("From proxy ws connection: ", msg)
          if (msg.data == "Authenticated")
            setIsLoggedIn(true)
        }
      }
    }).catch(console.log)
  }, [isLoggedIn])


  const onMouseOver = e => {
    let target = e.target.closest("div");
    target.style.transition = "all .5s";
    target.style.transform = "scale(1)";
  }
  const onMouseOut = e => {
    setIsHovered(!isHovered);
    let target = e.target.closest("div");
    target.style.transition = "all .8s";
    target.style.transform = "scale(1)";
  }

  const onClick = e => {
    let target = e.target.closest("div");
    target.style.transition = "all .2s";
    target.style.transform = "scale(0.8)";
    isChanging(true);
    setIsHovered(true);
    // fetch("http://127.0.0.1:7877/token").then(res => res.text()).then(res => {
    //   console.log(res)
    //   window.ddClient.host.openExternal("http://localhost:7877/api/user/token?token=" + res)
    // }).catch(console.log)
  };



  const submitConfig = (adapterLocation) => {
    const data = { meshLocationURL: adapterLocation };

    const params = Object.keys(data)
      .map((key) => `${encodeURIComponent(key)}=${encodeURIComponent(data[key])}`)

    fetch("http://127.0.0.1:7877/api/system/adapter/manage", {
      credentials: "same-origin",
      method: "POST",
      credentials: "include",
      headers: { "Content-Type": "application/x-www-form-urlencoded;charset=UTF-8", },
      mode: "no-cors",
      body: params,
    }).then(() => {
      window.ddClient.desktopUI.toast.success("Service Mesh was successfully provisioned.")
    }).catch(() => window.ddClient.desktopUI.toast.error("Some error occured while trying to provision the service mesh."));
  }


  // Wrote separate functions since we need these functions to provision the adapters as well
  const handleConsul = () => {
    // window.ddClient.desktopUI.toast.success(`Request received. ${consulChecked ? "Deprovisioning" : "Provisioning"} Consul Service Mesh...`);
    // setTimeout(() => {
    //   window.ddClient.desktopUI.toast.success(`Consul Service Mesh ${consulChecked ? "Deprovisioned" : "Provisioned"} successfully`);
    // }, 3000)
    submitConfig("localhost:10002")
    setConsulChecked(prev => !prev)
  }
  const handleIstio = () => {
    // window.ddClient.desktopUI.toast.success(`Request received. ${istioChecked ? "Deprovisioning" : "Provisioning"} Istio Service Mesh...`);
    // setTimeout(() => {
    //   window.ddClient.desktopUI.toast.success(`Istio Service Mesh ${istioChecked ? "Deprovisioned" : "Provisioned"} successfully`);
    // }, 3000)
    submitConfig("localhost:10000")
    isIstioChecked(prev => !prev);
  }
  const handleLinkerd = () => {
    // window.ddClient.desktopUI.toast.success(`Request received. ${linkerdChecked ? "Deprovisioning" : "Provisioning"} Linkerd Service Mesh...`);
    // setTimeout(() => {
    //   window.ddClient.desktopUI.toast.success(`Linkerd Service Mesh ${linkerdChecked ? "Deprovisioned" : "Provisioned"} successfully`);
    // }, 3000)
    submitConfig("localhost:10001")
    isLinkerdChecked(prev => !prev);
  }
  const handleNginx = () => {
    // window.ddClient.desktopUI.toast.success(`Request received. ${nginxChecked ? "Deprovisioning" : "Provisioning"} Nginx Service Mesh...`);
    // setTimeout(() => {
    //   window.ddClient.desktopUI.toast.success(`Nginx Service Mesh ${nginxChecked ? "Deprovisioned" : "Provisioned"} successfully`);
    // }, 3000)
    submitConfig("localhost:10010")
    isNginxChecked(prev => !prev);
  }
  const handleKuma = () => {
    // window.ddClient.desktopUI.toast.success(`Request received. ${kumaChecked ? "Deprovisioning" : "Provisioning"} Kuma Service Mesh...`);
    // setTimeout(() => {
    //   window.ddClient.desktopUI.toast.success(`Kuma Service Mesh ${kumaChecked ? "Deprovisioned" : "Provisioned"} successfully`);
    // }, 3000)
    submitConfig("localhost:10007")
    isKumaChecked(prev => !prev);
  }
  const handleOSM = () => {
    submitConfig("localhost:10009")
    isOSMChecked(prev => !prev);
  }
  const handleAppMesh = () => {
    submitConfig("localhost:10005")
    isAppmeshChecked(prev => !prev);
  }
  const handleTraefik = () => {
    submitConfig("localhost:10006")
    isTraefikChecked(prev => !prev);
  }
  const handleCilium = () => {
    submitConfig("localhost:10012")
    isCiliumChecked(prev => !prev);
  }


  const handleImport = () => {
    const file = document.getElementById("upload-button").files[0];
    // Create a reader
    const reader = new FileReader();
    reader.addEventListener("load", (event) => {

      let body = { save: true }
      let name = randomPatternNameGenerator()
      body = JSON.stringify({
        ...body, application_data: { name, application_file: event.target.result }
      })

      fetch("http://localhost:7877/api/application", {
        method: "POST",
        headers: { "Content-Type": "application/x-www-form-urlencoded;charset=UTF-8", },
        body,
      }).then((res) => {
        console.log(res)
        window.ddClient.desktopUI.toast.success("Compose file has been uploaded with name: " + name)
      }).catch(() => window.ddClient.desktopUI.toast.error("Some error occured while uploading the compose file."));

    });
    reader.readAsText(file);

    // window.ddClient.desktopUI.toast.success(`Importing Compose App...`);
    // setTimeout(() => {
    //   window.ddClient.desktopUI.toast.success(`Compose App imported successfully`);
    // }, 3000)
  }

  return (
    <DockerMuiThemeProvider>
      <CssBaseline />
<<<<<<< HEAD
      <Tour />
      <ComponentWrapper sx={{}}>

=======
      {changing && <LoadingDiv sx={{opacity: "1"}}>
        <LoadComp />
      </LoadingDiv>  }
      <ComponentWrapper sx={{opacity: changing ? "0.3" : "1"}}>
     {isLoggedIn && <Tour />}
  
>>>>>>> 51b9505f
        <MesheryIcon CustomColor={isDarkTheme ? "white" : "#3C494F"} />
        <Typography sx={{ margin: "auto", paddingTop: "1rem" }}>Design and operate your cloud native deployments with the extensible management plane, Meshery.</Typography>

        <SectionWrapper>

          <ExtensionWrapper className="third-step" sx={{  backgroundColor: isDarkTheme ? "#393F49" : "#D7DADE", }}>
            <AccountDiv>
              <Typography sx={{ marginBottom: "1rem", whiteSpace: "nowrap" }}>
                Launch Meshery
              </Typography>
              <div style={{ marginBottom: "0.5rem" }}>
                <a style={{ textDecoration: "none" }} href={token && "http://localhost:9081/api/user/token?token=" + token} >

                  <div
                    onMouseEnter={() => setIsHovered(!isHovered)}
                    onMouseLeave={onMouseOut}
                    onClick={onClick}
                    onMouseOver={onMouseOver}
                  >
                    {isHovered ? <MesheryAnimation height={70} width={72} /> : <Meshery height={70} width={72} />}

                  </div>
                </a>
              </div>
              {!isLoggedIn ? <Button sx={{ marginTop: "0.3rem" }} variant="contained" disabled={isLoggedIn} color="primary" component="span" onClick={() => {
                window.ddClient.host.openExternal("https://meshery.layer5.io?source=aHR0cDovL2xvY2FsaG9zdDo3ODc3L3Rva2VuL3N0b3Jl&provider_version=v0.3.14")
              }}>
                Login
              </Button> : (userName &&
                <Typography sx={{ marginBottom: "1rem", whiteSpace: "nowrap" }}>
                  User: {userName}
                </Typography>)
              }
            </AccountDiv>
          </ExtensionWrapper>

          {isLoggedIn && <ExtensionWrapper className="second-step" sx={{ backgroundColor: isDarkTheme ? "#393F49" : "#D7DADE" }}>
            <AccountDiv>
              <Typography sx={{ marginBottom: "2rem", whiteSpace: " nowrap" }}>Import Compose App</Typography>
              <div style={{ paddingBottom: "2rem" }}>
                <label htmlFor="upload-button" >
                  <Button variant="contained" color="primary" disabled={!isLoggedIn} aria-label="Upload Button" component="span" >
                    <input id="upload-button" type="file" accept=".yaml, .yml" hidden name="upload-button" onChange={handleImport} />
                    Browse...
                  </Button>
                </label>
              </div>
            </AccountDiv>
          </ExtensionWrapper>}

        

          {!!isLoggedIn && <ExtensionWrapper className="first-step" sx={{ height: ["22rem", "17rem", "12rem"], backgroundColor: isDarkTheme ? "#393F49" : "#D7DADE" }} >
            <div>
              <Typography sx={{ marginBottom: "1rem" }}>Deploy a Service Mesh</Typography>
                <ServiceMeshAdapters>
                  <StyledDiv>
                    <AdapterDiv inactiveAdapter={!appmeshChecked}><AppmeshIcon width={40} height={40} /></AdapterDiv>
                    <Typography sx={{ whiteSpace: "nowrap" }}>App Mesh</Typography>
                    <Switch checked={appmeshChecked} disabled={!isLoggedIn} onChange={handleAppMesh} color="primary"></Switch> </StyledDiv>
                  <StyledDiv>
                    <AdapterDiv inactiveAdapter={!ciliumChecked}><CiliumIcon width={40} height={40} /></AdapterDiv>
                    <Typography>Cilium</Typography>
                    <Switch checked={ciliumChecked} disabled={!isLoggedIn} onChange={handleCilium} color="primary"></Switch> </StyledDiv>
                  <StyledDiv>
                    <AdapterDiv inactiveAdapter={!consulChecked}>
                      <ConsulIcon width={40} height={40} /> </AdapterDiv>
                    <Typography>Consul</Typography>
                    <Switch checked={consulChecked} disabled={!isLoggedIn} onChange={handleConsul} color="primary" ></Switch>
                  </StyledDiv>
                  <StyledDiv>
                    <AdapterDiv inactiveAdapter={!istioChecked}>
                      <IstioIcon width={40} height={40} /></AdapterDiv>
                    <Typography >Istio</Typography>
                    <Switch checked={istioChecked} disabled={!isLoggedIn} onChange={handleIstio} color="primary"></Switch> </StyledDiv>
                  <StyledDiv>
                    <AdapterDiv inactiveAdapter={!kumaChecked}><KumaIcon width={40} height={40} /></AdapterDiv>
                    <Typography>Kuma</Typography>
                    <Switch checked={kumaChecked} disabled={!isLoggedIn} onChange={handleKuma} color="primary"></Switch> </StyledDiv>
                  <StyledDiv>
                    <AdapterDiv inactiveAdapter={!linkerdChecked}><LinkerdIcon width={40} height={40} /></AdapterDiv>
                    <Typography>Linkerd</Typography>
                    <Switch checked={linkerdChecked} disabled={!isLoggedIn} onChange={handleLinkerd} color="primary"></Switch> </StyledDiv>
                  <StyledDiv>
                    <AdapterDiv inactiveAdapter={!nginxChecked}><NginxIcon width={38} height={40} /></AdapterDiv>
                    <Typography>NGINX</Typography>
                    <Switch checked={nginxChecked} disabled={!isLoggedIn} onChange={handleNginx} color="primary"></Switch> </StyledDiv>
                  <StyledDiv>
                    <AdapterDiv inactiveAdapter={!osmChecked}><OsmIcon width={40} height={40} /></AdapterDiv>
                    <Typography>OSM</Typography>
                    <Switch checked={osmChecked} disabled={!isLoggedIn} onChange={handleOSM} color="primary"></Switch> </StyledDiv>
                  <StyledDiv>
                    <AdapterDiv inactiveAdapter={!traefikChecked}><TraefikIcon width={40} height={40} /></AdapterDiv>
                    <Typography sx={{ whiteSpace: "nowrap" }}>Traefik Mesh</Typography>
                    <Switch checked={traefikChecked} disabled={!isLoggedIn} onChange={handleTraefik} color="primary"></Switch> </StyledDiv>
                </ServiceMeshAdapters>
              </div>
          </ExtensionWrapper>}
        </SectionWrapper>
      </ComponentWrapper>
    </DockerMuiThemeProvider>
  );
}

export default ExtensionsComponent;<|MERGE_RESOLUTION|>--- conflicted
+++ resolved
@@ -224,18 +224,12 @@
   return (
     <DockerMuiThemeProvider>
       <CssBaseline />
-<<<<<<< HEAD
-      <Tour />
-      <ComponentWrapper sx={{}}>
-
-=======
       {changing && <LoadingDiv sx={{opacity: "1"}}>
         <LoadComp />
       </LoadingDiv>  }
       <ComponentWrapper sx={{opacity: changing ? "0.3" : "1"}}>
      {isLoggedIn && <Tour />}
   
->>>>>>> 51b9505f
         <MesheryIcon CustomColor={isDarkTheme ? "white" : "#3C494F"} />
         <Typography sx={{ margin: "auto", paddingTop: "1rem" }}>Design and operate your cloud native deployments with the extensible management plane, Meshery.</Typography>
 
