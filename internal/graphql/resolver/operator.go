--- conflicted
+++ resolved
@@ -91,22 +91,15 @@
 		}
 		r.Log.Info("Meshsync operation executed")
 
-<<<<<<< HEAD
-		r.operatorChannel <- &model.OperatorStatus{
-			Status: status,
-		}
-	}(delete, kubeclient)
-=======
 		// r.operatorChannel <- &model.OperatorStatus{
 		// 	Status: status,
 		// }
->>>>>>> 33e27c71
 
 		r.Broadcast.Submit(broadcast.BroadcastMessage{
 			Type:    broadcast.OperatorSyncChannel,
 			Message: false,
 		})
-	}(delete, r.Config.KubeClient)
+	}(delete, kubeclient)
 
 	return model.StatusProcessing, nil
 }
@@ -156,7 +149,11 @@
 }
 
 func (r *Resolver) getMeshsyncStatus(ctx context.Context, provider models.Provider) (*model.OperatorControllerStatus, error) {
-	mesheryclient, err := operatorClient.New(&r.Config.KubeClient.RestConfig)
+	kubeclient, ok := ctx.Value(models.KubeHanderKey).(*mesherykube.Client)
+	if !ok {
+		return nil, ErrMesheryClient(nil)
+	}
+	mesheryclient, err := operatorClient.New(&kubeclient.RestConfig)
 	if err != nil {
 		return nil, err
 	}
@@ -169,7 +166,11 @@
 }
 
 func (r *Resolver) getNatsStatus(ctx context.Context, provider models.Provider) (*model.OperatorControllerStatus, error) {
-	mesheryclient, err := operatorClient.New(&r.Config.KubeClient.RestConfig)
+	kubeclient, ok := ctx.Value(models.KubeHanderKey).(*mesherykube.Client)
+	if !ok {
+		return nil, ErrMesheryClient(nil)
+	}
+	mesheryclient, err := operatorClient.New(&kubeclient.RestConfig)
 	if err != nil {
 		return nil, err
 	}
