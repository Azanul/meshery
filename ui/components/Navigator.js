--- conflicted
+++ resolved
@@ -27,12 +27,7 @@
 import SmiIcon from '../public/static/img/drawer-icons/servicemeshinterface-icon-white_svg';
 import DiscussIcon from '../public/static/img/drawer-icons/discuss_forum_svg.js';
 import OpenInNewIcon from "@material-ui/icons/OpenInNew";
-<<<<<<< HEAD
 import { faAngleLeft,faCaretDown,
-=======
-import {
-  faChevronCircleLeft,
->>>>>>> 3afcbcd6
   faExternalLinkAlt,
   faDigitalTachograph
 } from "@fortawesome/free-solid-svg-icons";
@@ -78,20 +73,11 @@
     height : "30px",
     alignItems : "self-end"
   },
-<<<<<<< HEAD
+
   itemActionable : { "&:hover" : { backgroundColor : "rgb(0, 187, 166, 0.5)", }, },
   itemActiveItem : { color : "#4fc3f7",
     fill : "#4fc3f7" },
   itemPrimary : { color : "inherit",
-=======
-  itemActionable : { "&:hover" : { backgroundColor : "rgba(255, 255, 255, 0.08)", }, },
-  itemActiveItem : {
-    color : "#4fc3f7",
-    fill : "#4fc3f7"
-  },
-  itemPrimary : {
-    color : "inherit",
->>>>>>> 3afcbcd6
     fontSize : theme.typography.fontSize,
     "&$textDense" : { fontSize : theme.typography.fontSize, },
   },
@@ -223,19 +209,9 @@
     width : "auto",
     transition : "left 225ms",
     transform : "rotate(180deg)",
-<<<<<<< HEAD
+
     "&:hover" : { opacity : 1 },
     "&:focus" : { opacity : 1 },
-=======
-    "&:hover" : {
-      opacity : 1,
-      background : "transparent",
-    },
-    "&:focus" : {
-      opacity : 1,
-      background : "transparent",
-    },
->>>>>>> 3afcbcd6
   },
   noPadding : {
     paddingLeft : "16px",
@@ -1122,14 +1098,10 @@
                       disableHoverListener={!isDrawerCollapsed}
                       disableTouchListener={!isDrawerCollapsed}
                     >
-<<<<<<< HEAD
+
                       { (isDrawerCollapsed && children && (this.state.hoveredId === childId  || this.state.openItems.includes(childId))) ?
                         <FontAwesomeIcon
                           icon= {faCaretDown}
-=======
-                      {(isDrawerCollapsed && children && (this.state.hoveredId === childId || this.state.openItems.includes(childId))) ?
-                        <ExpandMoreIcon
->>>>>>> 3afcbcd6
                           onClick={() => this.toggleItemCollapse(childId)}
                           className={classNames({ [classes.collapsed] : this.state.openItems.includes(childId) })} style={{ marginLeft : "40%", marginBottom : "0.4rem" }}
                         /> :
