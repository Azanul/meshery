--- conflicted
+++ resolved
@@ -11,22 +11,8 @@
   },
 });
 
-<<<<<<< HEAD
 const DescriptionField = ({ description, classes }) => {
-  if (description) {
 
-    return (
-      <Typography variant="caption" className={classes.typography}>
-        {description}
-      </Typography>
-    );
-  }
-}
-
-export default withStyles(styles)(DescriptionField);
-=======
-const DescriptionField = ({ description }) => {
-  const classes = useStyles();
 
   return (
     <Typography variant="caption" className={classes.typography}>
@@ -35,5 +21,4 @@
   );
 }
 
-export default DescriptionField;
->>>>>>> 38a96d8b
+export default withStyles(styles)(DescriptionField);