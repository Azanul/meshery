--- conflicted
+++ resolved
@@ -21,11 +21,6 @@
 });
 
 const ObjectFieldTemplate = ({
-<<<<<<< HEAD
-  // DescriptionField,
-  // TitleField,
-=======
->>>>>>> 41b0f885
   description,
   title,
   properties,
