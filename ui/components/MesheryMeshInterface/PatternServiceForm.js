--- conflicted
+++ resolved
@@ -57,23 +57,14 @@
  * }} props
  * @returns
  */
-<<<<<<< HEAD
-function PatternServiceForm({ formData, schemaSet, onSubmit, onDelete, reference, namespace, renderAsTooltip, appBarColor, tooltipConfigurations }) {
+function PatternServiceForm({ formData, schemaSet, onSubmit, onDelete, reference, namespace, renderAsTooltip, appBarColor, tooltipConfigurations, onSettingsChange, onTraitsChange }) {
   const [tab, setTab] = React.useState(0);
-  const [settings, setSettings, getSettingsRefValue] = useStateCB(formData && !!formData.settings ? formData.settings : {});
-  const [traits, setTraits, getTraitsRefValue] = useStateCB(formData && !!formData.traits ? formData.traits : {});
+  const [settings, setSettings, getSettingsRefValue] = useStateCB(formData && !!formData.settings ? formData.settings : {}, onSettingsChange);
+  const [traits, setTraits, getTraitsRefValue] = useStateCB(formData && !!formData.traits ? formData.traits : {}, onTraitsChange);
   const [tooltipExpanded, setTooltipExpanded] = useState(false)
   const handleTabChange = (_, newValue) => {
     setTab(newValue);
   };
-=======
-function PatternServiceForm({ formData, schemaSet, onSubmit, onDelete, reference, namespace, renderAsTooltip, appBarColor, onSettingsChange, onTraitsChange }) {
-  const [tab, setTab] = React.useState(0);
-  const [settings, setSettings, getSettingsRefValue] = useStateCB(formData?.settings ? formData.settings : {}, onSettingsChange);
-  const [traits, setTraits, getTraitsRefValue] = useStateCB(formData?.traits ? formData.traits : {}, onTraitsChange);
-  const handleTabChange = (_, newValue) => setTab(newValue);
-
->>>>>>> 8aa1d17c
   const renderTraits = () => !!schemaSet.traits?.length;
 
   const submitHandler = (val) => {
@@ -108,7 +99,6 @@
     );
   }
 
-<<<<<<< HEAD
   const hanldeMaximizeOrMinimize = () => {
               if(tooltipExpanded) tooltipConfigurations.minimizeTooltip()
               else tooltipConfigurations.maximizeTooltip()
@@ -116,8 +106,6 @@
             }
   
   console.log(schemaSet)
-=======
->>>>>>> 8aa1d17c
   return (
     <div>
       {!renderAsTooltip ? (<Typography variant="h6" gutterBottom>
