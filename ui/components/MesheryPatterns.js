// @ts-check
import React, { useState, useEffect, useRef } from "react";
import { withStyles, makeStyles, MuiThemeProvider } from "@material-ui/core/styles";
import { createTheme } from '@material-ui/core/styles';
import {
  NoSsr,
  TableCell,
  IconButton,
  Dialog,
  DialogTitle,
  DialogContent,
  DialogActions,
  Divider,
  Tooltip,
  Grid,
  Typography,
  Accordion,
  AccordionSummary,
  AccordionDetails,
  CardContent,
  Card,
  CardActions,
  AppBar,
  Toolbar
} from "@material-ui/core";
import { UnControlled as CodeMirror } from "react-codemirror2";
import DeleteIcon from "@material-ui/icons/Delete";
import SaveIcon from '@material-ui/icons/Save';
import FileCopyIcon from '@material-ui/icons/FileCopy';
import UploadIcon from "@material-ui/icons/Publish";
import { connect } from "react-redux";
import { bindActionCreators } from "redux";
import MUIDataTable from "mui-datatables";
import PromptComponent from "./PromptComponent";
import Moment from "react-moment";
import { withSnackbar } from "notistack";
import CloseIcon from "@material-ui/icons/Close";
import PlayArrowIcon from '@material-ui/icons/PlayArrow';
import FullscreenIcon from '@material-ui/icons/Fullscreen';
import FullscreenExitIcon from '@material-ui/icons/FullscreenExit';
import { updateProgress } from "../lib/store";
import TableSortLabel from "@material-ui/core/TableSortLabel";
import dataFetch from "../lib/data-fetch";
import { CircularProgress } from "@material-ui/core";
import ExpandMoreIcon from "@material-ui/icons/ExpandMore";
import jsYaml from "js-yaml";
import ListAltIcon from '@material-ui/icons/ListAlt';
import ArrowBackIcon from '@material-ui/icons/ArrowBack';
import URLUploader from "./URLUploader";
import { createPatternFromConfig, createWorkloadTraitSets, getPatternServiceName } from "./MesheryMeshInterface/helpers";
import LazyPatternServiceForm from "./MesheryMeshInterface/LazyPatternServiceForm";
<<<<<<< HEAD
import FILE_OPS from "../utils/configurationFileHandlersEnum"
=======
import { trueRandom } from "../lib/trueRandom";
>>>>>>> 6964a90d

const styles = (theme) => ({
  grid : {
    padding : theme.spacing(2),
  },
  tableHeader : {
    fontWeight : "bolder",
    fontSize : 18,
  },
  muiRow : {
    '& .MuiTableRow-root' : {
      cursor : 'pointer'
    }
  }
});

const useStyles = makeStyles((theme) => ({
  codeMirror : {
    '& .CodeMirror' : {
      minHeight : "300px",
      height : '60vh',
    }
  },
  backButton : {
    marginRight : theme.spacing(2),
  },
  appBar : {
    marginBottom : "16px"
  },
  yamlDialogTitle : {
    display : "flex",
    alignItems : "center"
  },
  yamlDialogTitleText : {
    flexGrow : 1
  },
  fullScreenCodeMirror : {
    height : '100%',
    '& .CodeMirror' : {
      minHeight : "300px",
      height : '100%',
    }
  },
}))

function CustomToolbar(onClick, urlOnClick) {
  return function Toolbar() {
    return (
      <>
        <label htmlFor="upload-button">
          <input type="file" accept=".yaml, .yml" hidden onChange={onClick} id="upload-button" name="upload-button" />
          <Tooltip title="Upload Pattern">
            <IconButton aria-label="Upload" component="span">
              <UploadIcon />
            </IconButton>
          </Tooltip>
        </label>
        <label htmlFor="url-upload-button">
          <URLUploader onSubmit={urlOnClick} />
        </label>
      </>
    );
  };
}

function TooltipIcon({ children, onClick, title }) {
  return (
    <Tooltip title={title} placement="top" arrow interactive >
      <IconButton onClick={onClick}>
        {children}
      </IconButton>
    </Tooltip>
  )
}

function YAMLEditor({ pattern, onClose, onSubmit }) {
  const classes = useStyles();
  const [yaml, setYaml] = useState("");
  const [fullScreen, setFullScreen] = useState(false);

  const toggleFullScreen = () => {
    setFullScreen(!fullScreen);
  }

  return (
    <Dialog onClose={onClose} aria-labelledby="pattern-dialog-title" open maxWidth="md" fullScreen={fullScreen} fullWidth={!fullScreen}>
      <DialogTitle disableTypography id="pattern-dialog-title" className={classes.yamlDialogTitle}>
        <Typography variant="h6" className={classes.yamlDialogTitleText}>
          {pattern.name}
        </Typography>
        <TooltipIcon
          title={fullScreen ? "Exit Fullscreen" : "Enter Fullscreen"}
          onClick={toggleFullScreen}>
          {fullScreen ? <FullscreenExitIcon /> : <FullscreenIcon />}
        </TooltipIcon>
        <TooltipIcon title="Exit" onClick={onClose}>
          <CloseIcon />
        </TooltipIcon>
      </DialogTitle>
      <Divider variant="fullWidth" light />
      <DialogContent>
        <CodeMirror
          value={pattern.pattern_file}
          className={fullScreen ? classes.fullScreenCodeMirror : ""}
          options={{
            theme : "material",
            lineNumbers : true,
            lineWrapping : true,
            gutters : ["CodeMirror-lint-markers"],
            lint : true,
            mode : "text/x-yaml",
          }}
          onChange={(_, data, val) => setYaml(val)}
        />
      </DialogContent>
      <Divider variant="fullWidth" light />
      <DialogActions>
        <Tooltip title="Update Pattern">
          <IconButton
            aria-label="Update"
            color="primary"
            onClick={() => onSubmit(yaml, pattern.id, pattern.name, FILE_OPS.UPDATE)}
          >
            <SaveIcon />
          </IconButton>
        </Tooltip>
        <Tooltip title="Delete Pattern">
          <IconButton
            aria-label="Delete"
            color="primary"
            onClick={() => onSubmit(yaml, pattern.id, pattern.name,)}
          >
            <DeleteIcon />
          </IconButton>
        </Tooltip>
      </DialogActions>
    </Dialog>
  );
}

function resetSelectedPattern() {
  return { show : false, pattern : null }
}

function MesheryPatterns({
  updateProgress, enqueueSnackbar, closeSnackbar, user, classes
}) {
  const [page, setPage] = useState(0);
  const [search] = useState("");
  const [sortOrder] = useState("");
  const [count, setCount] = useState(0);
  const [pageSize, setPageSize] = useState(10);
  const modalRef = useRef(null);
  const [patterns, setPatterns] = useState([]);
  const [selectedRowData, setSelectedRowData] = useState(null);
  const [selectedPattern, setSelectedPattern] = useState(resetSelectedPattern());

  const DEPLOY_URL = '/api/pattern/deploy';

  const getMuiTheme = () => createTheme({
    overrides : {
      MuiInput : {
        underline : {
          "&:hover:not(.Mui-disabled):before" : {
            borderBottom : "2px solid #222"
          },
          "&:after" : {
            borderBottom : "2px solid #222"
          }
        }
      },
      MUIDataTableSearch : {
        searchIcon : {
          color : "#607d8b",
          marginTop : "7px",
          marginRight : "8px",
        },
        clearIcon : {
          "&:hover" : {
            color : "#607d8b"
          }
        },
      },
      MUIDataTableToolbar : {
        iconActive : {
          color : "#222"
        },
        icon : {
          "&:hover" : {
            color : "#607d8b"
          }
        },
      }
    }
  })

  const ACTION_TYPES = {
    FETCH_PATTERNS : {
      name : "FETCH_PATTERNS",
      error_msg : "Failed to fetch patterns"
    },
    UPDATE_PATTERN : {
      name : "UPDATE_PATTERN",
      error_msg : "Failed to update pattern file"
    },
    DELETE_PATTERN : {
      name : "DELETE_PATTERN",
      error_msg : "Failed to delete pattern file"
    },
    DEPLOY_PATTERN : {
      name : "DEPLOY_PATTERN",
      error_msg : "Failed to deploy pattern file"
    },
    UPLOAD_PATTERN : {
      name : "UPLOAD_PATTERN",
      error_msg : "Failed to upload pattern file"
    },
  }

  const searchTimeout = useRef(null);
  /**
   * fetch patterns when the page loads
   */
  useEffect(() => {
    fetchPatterns(page, pageSize, search, sortOrder);
  }, []);

  const handleDeploy = (pattern_file) => {
    updateProgress({ showProgress : true })
    dataFetch(
      DEPLOY_URL,
      {
        credentials : "include",
        method : "POST",
        body : pattern_file,
      }, () => {
        console.log("PatternFile Deploy API", `/api/pattern/deploy`);
        updateProgress({ showProgress : false });
        enqueueSnackbar("Pattern Successfully Deployed!", {
          variant : "success",
          action : function Action(key) {
            return (
              <IconButton key="close" aria-label="Close" color="inherit" onClick={() => closeSnackbar(key)}>
                <CloseIcon />
              </IconButton>
            );
          },
          autoHideDuration : 2000,
        });
      },
      handleError(ACTION_TYPES.DEPLOY_PATTERN),
    )
  }

  function fetchPatterns(page, pageSize, search, sortOrder) {
    if (!search) search = "";
    if (!sortOrder) sortOrder = "";

    const query = `?page=${page}&page_size=${pageSize}&search=${encodeURIComponent(search)}&order=${encodeURIComponent(
      sortOrder
    )}`;

    updateProgress({ showProgress : true });

    dataFetch(
      `/api/pattern${query}`,
      { credentials : "include", },
      (result) => {
        console.log("PatternFile API", `/api/pattern${query}`);
        updateProgress({ showProgress : false });
        if (result) {
          setPatterns(result.patterns || []);
          setPage(result.page || 0);
          setPageSize(result.page_size || 0);
          setCount(result.total_count || 0);
        }
      },
      handleError(ACTION_TYPES.FETCH_PATTERNS)
    );
  }

  const handleError = (action) => (error) => {
    updateProgress({ showProgress : false });

    enqueueSnackbar(`${action.error_msg}: ${error}`, {
      variant : "error",
      action : function Action(key) {
        return (
          <IconButton key="close" aria-label="Close" color="inherit" onClick={() => closeSnackbar(key)}>
            <CloseIcon />
          </IconButton>
        );
      },
      autoHideDuration : 8000,
    });
  }

  function resetSelectedRowData() {
    return () => {
      setSelectedRowData(null);
    };
  }

  function handleSubmit(data, id, name, type) {
    updateProgress({ showProgress : true })
    if (type === FILE_OPS.DELETE) {
      dataFetch(
        `/api/pattern/${id}`,
        {
          credentials : "include",
          method : "DELETE",
        },
        () => {
          console.log("PatternFile API", `/api/pattern/${id}`);
          updateProgress({ showProgress : false });
          fetchPatterns(page, pageSize, search, sortOrder);
          resetSelectedRowData()()
        },
        handleError(ACTION_TYPES.DELETE_PATTERN)
      );
    }

    if (type === FILE_OPS.UPDATE) {
      dataFetch(
        `/api/pattern`,
        {
          credentials : "include",
          method : "POST",
          body : JSON.stringify({ pattern_data : { id, pattern_file : data }, save : true }),
        },
        () => {
          console.log("PatternFile API", `/api/pattern`);
          updateProgress({ showProgress : false });
          fetchPatterns(page, pageSize, search, sortOrder);
        },
        handleError(ACTION_TYPES.UPDATE_PATTERN)
      );
    }

<<<<<<< HEAD
    if (type === FILE_OPS.FILE_UPLOAD || type=== FILE_OPS.URL_UPLOAD) {
      let body = { save : true }
      if (type === FILE_OPS.FILE_UPLOAD) {
        body = JSON.stringify({  pattern_data : { pattern_file : data }, ...body })
      }
      if (type === FILE_OPS.URL_UPLOAD) {
        body = JSON.stringify({ url : data, ...body })
=======
    if (type === "upload" || type === "urlupload") {
      let body
      if (type === "upload") {
        body = JSON.stringify({ pattern_data : { pattern_file : data }, save : true })
      }
      if (type === "urlupload") {
        body = JSON.stringify({ url : data, save : true })
>>>>>>> 6964a90d
      }
      dataFetch(
        `/api/pattern`,
        {
          credentials : "include",
          method : "POST",
          body,
        },
        () => {
          console.log("PatternFile API", `/api/pattern`);
          updateProgress({ showProgress : false });
          fetchPatterns(page, pageSize, search, sortOrder);
        },
        handleError(ACTION_TYPES.UPLOAD_PATTERN)
      );
    }
  }

  function uploadHandler(ev) {
    if (!ev.target.files?.length) return;

    const file = ev.target.files[0];
    // Create a reader
    const reader = new FileReader();
    reader.addEventListener("load", (event) => {
      handleSubmit(
        event.target.result,
        "",
<<<<<<< HEAD
        file?.name || "meshery_" + Math.floor(Math.random() * 100),
        FILE_OPS.URL_UPLOAD,
=======
        file?.name || "meshery_" + Math.floor(trueRandom() * 100),
        "upload",
>>>>>>> 6964a90d
      );
    });
    reader.readAsText(file);
  }

  function urlUploadHandler(link) {
<<<<<<< HEAD
    handleSubmit(link, "", "meshery_" + Math.floor(Math.random() * 100), FILE_OPS.URL_UPLOAD);
=======
    handleSubmit(link, "", "meshery_" + Math.floor(trueRandom() * 100), "urlupload");
>>>>>>> 6964a90d
    // console.log(link, "valid");
  }
  const columns = [
    {
      name : "name",
      label : "Pattern Name",
      options : {
        filter : false,
        sort : true,
        searchable : true,
        customHeadRender : function CustomHead({ index, ...column }, sortColumn) {
          return (
            <TableCell key={index} onClick={() => sortColumn(index)}>
              <TableSortLabel active={column.sortDirection != null} direction={column.sortDirection || "asc"}>
                <b>{column.label}</b>
              </TableSortLabel>
            </TableCell>
          );
        },
      },
    },
    {
      name : "created_at",
      label : "Upload Timestamp",
      options : {
        filter : false,
        sort : true,
        searchable : true,
        customHeadRender : function CustomHead({ index, ...column }, sortColumn) {
          return (
            <TableCell key={index} onClick={() => sortColumn(index)}>
              <TableSortLabel active={column.sortDirection != null} direction={column.sortDirection || "asc"}>
                <b>{column.label}</b>
              </TableSortLabel>
            </TableCell>
          );
        },
        customBodyRender : function CustomBody(value) {
          return <Moment format="LLLL">{value}</Moment>;
        },
      },
    },
    {
      name : "updated_at",
      label : "Update Timestamp",
      options : {
        filter : false,
        sort : true,
        searchable : true,
        customHeadRender : function CustomHead({ index, ...column }, sortColumn) {
          return (
            <TableCell key={index} onClick={() => sortColumn(index)}>
              <TableSortLabel active={column.sortDirection != null} direction={column.sortDirection || "asc"}>
                <b>{column.label}</b>
              </TableSortLabel>
            </TableCell>
          );
        },
        customBodyRender : function CustomBody(value) {
          return <Moment format="LLLL">{value}</Moment>;
        },
      },
    },
    {
      name : "Actions",
      options : {
        filter : false,
        sort : false,
        searchable : false,
        customHeadRender : function CustomHead({ index, ...column }) {
          return (
            <TableCell key={index}>
              <b>{column.label}</b>
            </TableCell>
          );
        },
        customBodyRender : function CustomBody(_, tableMeta) {
          const rowData = patterns[tableMeta.rowIndex]
          return (
            <>
              <Tooltip title="Configure">
                <IconButton onClick={() => setSelectedPattern({ pattern : patterns[tableMeta.rowIndex], show : true })}>
                  <ListAltIcon />
                </IconButton>
              </Tooltip>
              <IconButton>
                <PlayArrowIcon
                  title="Deploy"
                  aria-label="deploy"
                  color="inherit"
                  onClick={() => handleDeploy(rowData.pattern_file)} //deploy endpoint to be called here
                />
              </IconButton>

            </>
          );
        },
      },
    },
  ];

  columns.forEach((column, idx) => {
    if (column.name === sortOrder.split(" ")[0]) {
      columns[idx].options.sortDirection = sortOrder.split(" ")[1];
    }
  });

  async function showModal(count) {
    let response = await modalRef.current.show({
      title : `Delete ${count ? count : ""} Pattern${count > 1 ? "s" : '' }?`,

      subtitle : `Are you sure you want to delete ${count > 1 ? "these" : 'this' }  ${count ? count : ""}  pattern${count > 1 ? "s" : '' }?`,

      options : ["Yes", "No"],
    })
    return response;
  }

  function deletePattern(id) {
    dataFetch(
      `/api/pattern/${id}`,
      {
        method : "DELETE",
        credentials : "include",
      },
      () => {
        updateProgress({ showProgress : false });

        enqueueSnackbar("Pattern deleted.", {
          variant : "success",
          autoHideDuration : 2000,
          action : function Action(key) {
            return (
              <IconButton key="close" aria-label="Close" color="inherit" onClick={() => closeSnackbar(key)}>
                <CloseIcon />
              </IconButton>
            );
          },
        });
        fetchPatterns(page, pageSize, search, sortOrder);
      },
      handleError("Failed to delete pattern")
    );
  }

  const options = {
    filter : false,
    sort : !(user && user.user_id === "meshery"),
    search : !(user && user.user_id === "meshery"),
    filterType : "textField",
    responsive : "scrollFullHeight",
    resizableColumns : true,
    serverSide : true,
    count,
    rowsPerPage : pageSize,
    rowsPerPageOptions : [10, 20, 25],
    fixedHeader : true,
    page,
    print : false,
    download : false,
    customToolbar : CustomToolbar(uploadHandler, urlUploadHandler),

    onCellClick : (_, meta) => meta.colIndex !== 3 && setSelectedRowData(patterns[meta.rowIndex]),

    onRowsDelete : async function handleDelete(row) {
      let response = await showModal(Object.keys(row.lookup).length)
      console.log(response)
      if (response === "Yes") {
        const fid = Object.keys(row.lookup).map(idx => patterns[idx]?.id)
        fid.forEach(fid => deletePattern(fid))
      }
      if (response === "No")
        fetchPatterns(page, pageSize, search, sortOrder);
    },

    onTableChange : (action, tableState) => {
      const sortInfo = tableState.announceText
        ? tableState.announceText.split(" : ")
        : [];
      let order = "";
      if (tableState.activeColumn) {
        order = `${columns[tableState.activeColumn].name} desc`;
      }

      switch (action) {
        case "changePage":
          fetchPatterns(tableState.page, pageSize, search, sortOrder);
          break;
        case "changeRowsPerPage":
          fetchPatterns(page, tableState.rowsPerPage, search, sortOrder);
          break;
        case "search":
          if (searchTimeout.current) {
            clearTimeout(searchTimeout.current);
          }
          searchTimeout.current = setTimeout(() => {
            if (search !== tableState.searchText) {
              fetchPatterns(page, pageSize, tableState.searchText !== null
                ? tableState.searchText
                : "", sortOrder);
            }
          }, 500);
          break;
        case "sort":
          if (sortInfo.length == 2) {
            if (sortInfo[1] === "ascending") {
              order = `${columns[tableState.activeColumn].name} asc`;
            } else {
              order = `${columns[tableState.activeColumn].name} desc`;
            }
          }
          if (order !== sortOrder) {
            fetchPatterns(page, pageSize, search, order);
          }
          break;
      }
    },
  };

  return (
    <NoSsr>
      {selectedPattern.show &&
        <PatternForm onSubmit={handleSubmit} show={setSelectedPattern} pattern={selectedPattern.pattern} />}

      {selectedRowData && Object.keys(selectedRowData).length > 0 && (
        <YAMLEditor pattern={selectedRowData} onClose={resetSelectedRowData()} onSubmit={handleSubmit} />
      )}
      {
        !selectedPattern.show && <MuiThemeProvider theme={getMuiTheme()}>
          <MUIDataTable
            title={<div className={classes.tableHeader}>Patterns</div>}
            data={patterns}
            columns={columns}
            // @ts-ignore
            options={options}
            className={classes.muiRow}
          />
        </MuiThemeProvider>
      }
      <PromptComponent ref={modalRef} />
    </NoSsr>
  );
}

const mapDispatchToProps = (dispatch) => ({ updateProgress : bindActionCreators(updateProgress, dispatch), });

const mapStateToProps = (state) => {
  return { user : state.get("user")?.toObject(), };
};

// @ts-ignore
export default withStyles(styles)(connect(mapStateToProps, mapDispatchToProps)(withSnackbar(MesheryPatterns)));



// --------------------------------------------------------------------------------------------------
// -------------------------------------------- PATTERNS FORM ---------------------------------------
// --------------------------------------------------------------------------------------------------



function PatternForm({ pattern, onSubmit, show : setSelectedPattern }) {
  const [workloadTraitsSet, setWorkloadTraitsSet] = useState([]);
  const [deployServiceConfig, setDeployServiceConfig] = useState(getPatternJson() || {});
  const [yaml, setYaml] = useState(pattern.pattern_file);
  const classes = useStyles();
  const reference = useRef({});

  function getPatternJson() {
    const patternString = pattern.pattern_file;
    // @ts-ignore
    return jsYaml.load(patternString).services;
  }

  function getPatternKey(cfg) {
    return Object.keys(cfg?.services)?.[0] || undefined;
  }

  const handleSubmit = (cfg, patternName) => {
    console.log("submitted", { cfg, patternName })
    const key = getPatternKey(cfg);
    handleDeploy({ ...deployServiceConfig, [key] : cfg?.services?.[key] });
    if (key) setDeployServiceConfig({ ...deployServiceConfig, [key] : cfg?.services?.[key] });
  }

  const handleSettingsChange = (schemaSet) => () => {
    const config = createPatternFromConfig({
      [getPatternServiceName(schemaSet)] : {
        // @ts-ignore
        settings : reference.current?.getSettings(),
        // @ts-ignore
        traits : reference.current?.getTraits()
      }
    }, "default", true);

    handleChangeData(config, "");
  }

  const handleChangeData = (cfg, patternName) => {
    console.log("Ran Changed", { cfg, patternName })
    const key = getPatternKey(cfg);
    handleDeploy({ ...deployServiceConfig, [getPatternKey(cfg)] : cfg?.services?.[key] });
    if (key)
      setDeployServiceConfig({ ...deployServiceConfig, [getPatternKey(cfg)] : cfg?.services?.[key] });
  }

  const handleDelete = (cfg, patternName) => {
    console.log("deleted", cfg);
    const newCfg = workloadTraitsSet?.filter(schema => schema.workload.title !== patternName)
    setWorkloadTraitsSet(newCfg);
  }

  const handleDeploy = (cfg) => {
    const deployConfig = {};
    deployConfig.name = pattern.name;
    deployConfig.services = cfg;
    const deployConfigYaml = jsYaml.dump(deployConfig);
    setYaml(deployConfigYaml);
  }

  function handleSubmitFinalPattern(yaml, id, name, action) {
    onSubmit(yaml, id, name, action);
    setSelectedPattern(resetSelectedPattern()); // Remove selected pattern
  }

  const ns = "default";

  function saveCodeEditorChanges(data) {
    setYaml(data.valueOf().getValue())
  }

  function insertPattern(workload) {
    const attrName = getPatternServiceName(workload);
    var returnValue = {}
    Object.keys(deployServiceConfig).find(key => {
      if (deployServiceConfig[key]['type'] === attrName) {
        returnValue = deployServiceConfig[key]
        return true
      }
    })

    return returnValue;
  }

  useEffect(() => {
    createWorkloadTraitSets("").then(res => setWorkloadTraitsSet(res))
  }, []);

  if (!workloadTraitsSet) return <CircularProgress />

  return (
    <>
      <AppBar position="static" className={classes.appBar} elevation={0}>
        <Toolbar>
          <IconButton edge="start" className={classes.backButton} color="inherit" onClick={() => setSelectedPattern(resetSelectedPattern())}>
            <ArrowBackIcon />
          </IconButton>
          <Typography variant="h6">
            Edit Pattern Configuration of <i>{`${pattern.name}`}</i>
          </Typography>
        </Toolbar>
      </AppBar>
      <Grid container spacing={3}>
        <Grid item xs={12} md={6}>
          {workloadTraitsSet
            .filter((s) => s.type !== "addon")
            .sort((a, b) => (getPatternServiceName(a.workload) < getPatternServiceName(b.workload) ? -1 : 1))
            .map((s, i) => (
              <div style={{ marginBottom : "0.5rem" }} key={`svc-form-${i}`} >
                <LazyPatternServiceForm
                  schemaSet={s}
                  formData={insertPattern(s.workload)}
                  onSettingsChange={handleSettingsChange(s.workload)}
                  onSubmit={(val) => handleSubmit(val, pattern.name)}
                  onDelete={(val) => handleDelete(val, pattern.name)}
                  namespace={ns}
                  reference={reference}
                />
              </div>))}
          <Accordion style={{ width : '100%' }}>
            <AccordionSummary expandIcon={<ExpandMoreIcon />}>
              <Typography variant="h6">
                Configure Addons
              </Typography>
            </AccordionSummary>
            <AccordionDetails>
              {workloadTraitsSet
                .filter((s) => s.type === "addon")
                .sort((a, b) => (getPatternServiceName(a.workload) < getPatternServiceName(b.workload) ? -1 : 1))
                .map((s, i) => (
                  <Grid item key={`svc-form-addons-${i}`}>
                    <LazyPatternServiceForm
                      formData={deployServiceConfig[s.workload?.title]}
                      onSettingsChange={handleSettingsChange(s.workload)}
                      schemaSet={s}
                      onSubmit={handleSubmit}
                      onDelete={handleDelete}
                      namespace={ns}
                      reference={reference}
                    />
                  </Grid>
                ))}
            </AccordionDetails>
          </Accordion>
        </Grid>
        <Grid item xs={12} md={6} >
          <CodeEditor yaml={yaml} pattern={pattern} handleSubmitFinalPattern={handleSubmitFinalPattern} saveCodeEditorChanges={saveCodeEditorChanges} />
        </Grid>
      </Grid>
    </>
  );
}

function CodeEditor({ yaml, handleSubmitFinalPattern, saveCodeEditorChanges, pattern }) {
  const cardStyle = { position : "sticky", minWidth : "100%" };

  const classes = useStyles();

  return (
    <div>
      <Card
      // @ts-ignore
        style={cardStyle}>
        <CardContent >
          <CodeMirror
            value={yaml}
            className={classes.codeMirror}
            options={{
              theme : "material",
              lineNumbers : true,
              lineWrapping : true,
              gutters : ["CodeMirror-lint-markers"],
              mode : "text/x-yaml",
            }}
            onBlur={(a) => saveCodeEditorChanges(a)}
          />
<<<<<<< HEAD
          <CustomButton title="Save Pattern" onClick={() => handleSubmitFinalPattern(yaml, "", `meshery_${Math.floor(Math.random() * 100)}`, FILE_OPS.FILE_UPLOAD)} />
          <CardActions style={{ justifyContent : "flex-end" }}>
=======
          <CardActions style={{ justifyContent : "flex-end", marginBottom : '0px' }}>
            <Tooltip title="Save Pattern as New File">
              <IconButton
                aria-label="Save"
                color="primary"
                onClick={() => handleSubmitFinalPattern(yaml, "", `meshery_${Math.floor(trueRandom() * 100)}`, "upload")}
              >
                <FileCopyIcon />
              </IconButton>
            </Tooltip>
>>>>>>> 6964a90d
            <Tooltip title="Update Pattern">
              <IconButton
                aria-label="Update"
                color="primary"
                onClick={() => handleSubmitFinalPattern(yaml, pattern.id, pattern.name, FILE_OPS.UPDATE)}
              >
                <SaveIcon />
              </IconButton>
            </Tooltip>
            <Tooltip title="Delete Pattern">
              <IconButton
                aria-label="Delete"
<<<<<<< HEAD
                color="primary"
                onClick={() => handleSubmitFinalPattern(yaml, pattern.id, pattern.name, FILE_OPS.DELETE)}
=======
                color="secondary"
                onClick={() => handleSubmitFinalPattern(yaml, pattern.id, pattern.name, "delete")}
>>>>>>> 6964a90d
              >
                <DeleteIcon />
              </IconButton>
            </Tooltip>
          </CardActions>
        </CardContent>
      </Card>
    </div>
  )
}<|MERGE_RESOLUTION|>--- conflicted
+++ resolved
@@ -49,11 +49,8 @@
 import URLUploader from "./URLUploader";
 import { createPatternFromConfig, createWorkloadTraitSets, getPatternServiceName } from "./MesheryMeshInterface/helpers";
 import LazyPatternServiceForm from "./MesheryMeshInterface/LazyPatternServiceForm";
-<<<<<<< HEAD
 import FILE_OPS from "../utils/configurationFileHandlersEnum"
-=======
 import { trueRandom } from "../lib/trueRandom";
->>>>>>> 6964a90d
 
 const styles = (theme) => ({
   grid : {
@@ -393,23 +390,13 @@
       );
     }
 
-<<<<<<< HEAD
     if (type === FILE_OPS.FILE_UPLOAD || type=== FILE_OPS.URL_UPLOAD) {
-      let body = { save : true }
+      let body;
       if (type === FILE_OPS.FILE_UPLOAD) {
-        body = JSON.stringify({  pattern_data : { pattern_file : data }, ...body })
+        body = JSON.stringify({  pattern_data : { pattern_file : data }, save : true })
       }
       if (type === FILE_OPS.URL_UPLOAD) {
-        body = JSON.stringify({ url : data, ...body })
-=======
-    if (type === "upload" || type === "urlupload") {
-      let body
-      if (type === "upload") {
-        body = JSON.stringify({ pattern_data : { pattern_file : data }, save : true })
-      }
-      if (type === "urlupload") {
-        body = JSON.stringify({ url : data, save : true })
->>>>>>> 6964a90d
+        body = JSON.stringify({ url : data, save : true})
       }
       dataFetch(
         `/api/pattern`,
@@ -438,24 +425,15 @@
       handleSubmit(
         event.target.result,
         "",
-<<<<<<< HEAD
-        file?.name || "meshery_" + Math.floor(Math.random() * 100),
+        file?.name || "meshery_" + Math.floor(trueRandom() * 100),        
         FILE_OPS.URL_UPLOAD,
-=======
-        file?.name || "meshery_" + Math.floor(trueRandom() * 100),
-        "upload",
->>>>>>> 6964a90d
       );
     });
     reader.readAsText(file);
   }
 
   function urlUploadHandler(link) {
-<<<<<<< HEAD
-    handleSubmit(link, "", "meshery_" + Math.floor(Math.random() * 100), FILE_OPS.URL_UPLOAD);
-=======
-    handleSubmit(link, "", "meshery_" + Math.floor(trueRandom() * 100), "urlupload");
->>>>>>> 6964a90d
+    handleSubmit(link, "", "meshery_" + Math.floor(trueRandom() * 100), FILE_OPS.URL_UPLOAD);
     // console.log(link, "valid");
   }
   const columns = [
@@ -892,21 +870,16 @@
             }}
             onBlur={(a) => saveCodeEditorChanges(a)}
           />
-<<<<<<< HEAD
-          <CustomButton title="Save Pattern" onClick={() => handleSubmitFinalPattern(yaml, "", `meshery_${Math.floor(Math.random() * 100)}`, FILE_OPS.FILE_UPLOAD)} />
-          <CardActions style={{ justifyContent : "flex-end" }}>
-=======
           <CardActions style={{ justifyContent : "flex-end", marginBottom : '0px' }}>
             <Tooltip title="Save Pattern as New File">
               <IconButton
                 aria-label="Save"
                 color="primary"
-                onClick={() => handleSubmitFinalPattern(yaml, "", `meshery_${Math.floor(trueRandom() * 100)}`, "upload")}
+                onClick={() => handleSubmitFinalPattern(yaml, "", `meshery_${Math.floor(trueRandom() * 100)}`, FILE_OPS.FILE_UPLOAD)}
               >
                 <FileCopyIcon />
               </IconButton>
             </Tooltip>
->>>>>>> 6964a90d
             <Tooltip title="Update Pattern">
               <IconButton
                 aria-label="Update"
@@ -919,13 +892,8 @@
             <Tooltip title="Delete Pattern">
               <IconButton
                 aria-label="Delete"
-<<<<<<< HEAD
-                color="primary"
+                color="secondary"
                 onClick={() => handleSubmitFinalPattern(yaml, pattern.id, pattern.name, FILE_OPS.DELETE)}
-=======
-                color="secondary"
-                onClick={() => handleSubmitFinalPattern(yaml, pattern.id, pattern.name, "delete")}
->>>>>>> 6964a90d
               >
                 <DeleteIcon />
               </IconButton>
