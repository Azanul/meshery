import {
  Dialog, DialogActions, DialogContent, DialogTitle, Divider, IconButton, NoSsr,
  TableCell, Tooltip, Typography, Button
} from "@material-ui/core";
import { makeStyles, withStyles } from "@material-ui/core/styles";
import TableSortLabel from "@material-ui/core/TableSortLabel";
import CloseIcon from "@material-ui/icons/Close";
import DeleteIcon from "@material-ui/icons/Delete";
import FullscreenIcon from '@material-ui/icons/Fullscreen';
import FullscreenExitIcon from '@material-ui/icons/FullscreenExit';
import SaveIcon from '@material-ui/icons/Save';
import MUIDataTable from "mui-datatables";
import { withSnackbar } from "notistack";
import React, { useEffect, useRef, useState } from "react";
import { UnControlled as CodeMirror } from "react-codemirror2";
import Moment from "react-moment";
import { connect } from "react-redux";
import { bindActionCreators } from "redux";
import dataFetch from "../lib/data-fetch";
import { updateProgress } from "../lib/store";
import { FILE_OPS } from "../utils/Enum";
import { ctxUrl } from "../utils/multi-ctx";
import { getComponentsinFile, randomPatternNameGenerator as getRandomName } from "../utils/utils";
import PromptComponent from "./PromptComponent";
import UploadImport from "./UploadImport";
import UndeployIcon from "../public/static/img/UndeployIcon";
import DoneAllIcon from '@material-ui/icons/DoneAll';
import ConfirmationMsg from "./ConfirmationModal";
import ViewSwitch from "./ViewSwitch";
import ApplicationsGrid from "./MesheryApplications/ApplicationsGrid";
import { fileDownloader } from "../utils/fileDownloader";
import { trueRandom } from "../lib/trueRandom";
import PublishIcon from "@material-ui/icons/Publish";
import InfoIcon from '@material-ui/icons/Info';
import ConfigurationSubscription from "./graphql/subscriptions/ConfigurationSubscription";

const styles = (theme) => ({
  grid : { padding : theme.spacing(2), },
  tableHeader : {
    fontWeight : "bolder",
    fontSize : 18,
  },
  muiRow : {
    '& .MuiTableRow-root' : {
      cursor : 'pointer'
    }
  },
  createButton : {
    display : "flex",
    justifyContent : "flex-start",
    alignItems : "center",
    whiteSpace : "nowrap",
  },
  topToolbar : {
    margin : "2rem auto",
    display : "flex",
    justifyContent : "space-between",
    paddingLeft : "1rem"
  },
  viewSwitchButton : {
    justifySelf : "flex-end",
    marginLeft : "auto",
    paddingLeft : "1rem"
  },
  // text : {
  //   padding : theme.spacing(1)
  // }
});


const useStyles = makeStyles((theme) => ({
  codeMirror : {
    '& .CodeMirror' : {
      minHeight : "300px",
      height : '60vh',
    }
  },
  backButton : {
    marginRight : theme.spacing(2),
  },
  appBar : {
    marginBottom : "16px"
  },
  ymlDialogTitle : {
    display : "flex",
    alignItems : "center"
  },
  ymlDialogTitleText : {
    flexGrow : 1
  },
  fullScreenCodeMirror : {
    height : '100%',
    '& .CodeMirror' : {
      minHeight : "300px",
      height : '100%',
    }
  },
}));


function TooltipIcon({ children, onClick, title }) {
  return (
    <Tooltip title={title} placement="top" arrow interactive >
      <IconButton onClick={onClick}>
        {children}
      </IconButton>
    </Tooltip>
  );
}

function YAMLEditor({ application, onClose, onSubmit }) {
  const classes = useStyles();
  const [yaml, setYaml] = useState("");
  const [fullScreen, setFullScreen] = useState(false);

  const toggleFullScreen = () => {
    setFullScreen(!fullScreen);
  };

  return (
    <Dialog onClose={onClose} aria-labelledby="application-dialog-title" open maxWidth="md" fullScreen={fullScreen} fullWidth={!fullScreen}>
      <DialogTitle disableTypography id="application-dialog-title" className={classes.ymlDialogTitle}>
        <Typography variant="h6" className={classes.ymlDialogTitleText}>
          {application.name}
        </Typography>
        <TooltipIcon
          title={fullScreen ? "Exit Fullscreen" : "Enter Fullscreen"}
          onClick={toggleFullScreen}>
          {fullScreen ? <FullscreenExitIcon /> : <FullscreenIcon />}
        </TooltipIcon>
        <TooltipIcon title="Exit" onClick={onClose}>
          <CloseIcon />
        </TooltipIcon>
      </DialogTitle>
      <Divider variant="fullWidth" light />
      <DialogContent>
        <CodeMirror
          value={application.application_file}
          className={fullScreen ? classes.fullScreenCodeMirror : ""}
          options={{
            theme : "material",
            lineNumbers : true,
            lineWrapping : true,
            gutters : ["CodeMirror-lint-markers"],
            lint : true,
            mode : "text/x-yaml",
          }}
          onChange={(_, data, val) => setYaml(val)}
        />
      </DialogContent>
      <Divider variant="fullWidth" light />
      <DialogActions>
        <Tooltip title="Update Application">
          <IconButton
            aria-label="Update"
            color="primary"
            onClick={() => onSubmit({
              data : yaml, id : application.id, name : application.name, type : FILE_OPS.UPDATE, source_type : application.type.String
            })}
          >
            <SaveIcon />
          </IconButton>
        </Tooltip>
        <Tooltip title="Delete Application">
          <IconButton
            aria-label="Delete"
            color="primary"
            onClick={() => onSubmit({
              data : yaml,
              id : application.id,
              name : application.name,
              type : FILE_OPS.DELETE
            })}
          >
            <DeleteIcon />
          </IconButton>
        </Tooltip>
      </DialogActions>
    </Dialog>
  );
}

const ACTION_TYPES = {
  FETCH_APPLICATIONS : {
    name : "FETCH_APPLICATION",
    error_msg : "Failed to fetch application"
  },
  FETCH_APPLICATIONS_TYPES : {
    name : "FETCH_APPLICATION_TYPES",
    error_msg : "Failed to fetch application types"
  },
  UPDATE_APPLICATIONS : {
    name : "UPDATEAPPLICATION",
    error_msg : "Failed to update application file"
  },
  DELETE_APPLICATIONS : {
    name : "DELETEAPPLICATION",
    error_msg : "Failed to delete application file"
  },
  DEPLOY_APPLICATIONS : {
    name : "DEPLOY_APPLICATION",
    error_msg : "Failed to deploy application file"
  },
  UNDEPLOY_APPLICATION : {
    name : "UNDEPLOY_APPLICATION",
    error_msg : "Failed to undeploy application file"
  },
  UPLOAD_APPLICATION : {
    name : "UPLOAD_APPLICATION",
    error_msg : "Failed to upload application file"
  },
  DOWNLOAD_APP : {
    name : "DOWNLOAD_APP",
    error_msg : "Failed to download application file"
  }
};

function resetSelectedApplication() {
  return { show : false, application : null };
}

function MesheryApplications({
  updateProgress, enqueueSnackbar, closeSnackbar, user, classes, selectedK8sContexts
}) {
  const [page, setPage] = useState(0);
  const [search] = useState("");
  const [sortOrder] = useState("");
  const [count, setCount] = useState(0);
  const modalRef = useRef(null);
  const [pageSize, setPageSize] = useState(10);
  const [applications, setApplications] = useState([]);
  const [selectedRowData, setSelectedRowData] = useState(null);
  const [selectedApplication, setSelectedApplication] = useState(resetSelectedApplication());
  const DEPLOY_URL = '/api/pattern/deploy';
  const [types, setTypes] = useState([]);
  const [modalOpen, setModalOpen] = useState({
    open : false,
    deploy : false,
    application_file : null,
    name : "",
    count : 0
  });

  const [importModal, setImportModal] = useState({
    open : false
  })

  const [viewType, setViewType] = useState(
    /**  @type {TypeView} */
    ("grid")
  );
  const disposeConfSubscriptionRef = useRef(null);
  const searchTimeout = useRef(null);

  /**
   * fetch applications when the page loads
   */
  useEffect(() => {
    fetchApplications(page, pageSize, search, sortOrder)
  }, [page, pageSize, search, sortOrder]);

  /**
   * fetch applications when the application downloads
   */
  useEffect(() => {
    initAppsSubscription();
    getTypes();
    return () => {
      disposeConfSubscriptionRef.current.dispose();
    }
  },[]);

  const handleModalClose = () => {
    setModalOpen({
      open : false,
      application_file : null,
      name : "",
      count : 0
    });
  }

  const initAppsSubscription = (pageNo=page.toString(), pagesize=pageSize.toString(), searchText=search, order=sortOrder) => {
    if (disposeConfSubscriptionRef.current) {
      disposeConfSubscriptionRef.current.dispose();
    }
    const configurationSubscription = ConfigurationSubscription((result) => {
      setPage(result.configuration?.applications.page || 0);
      setPageSize(result.configuration?.applications.page_size || 0);
      setCount(result.configuration?.applications.total_count || 0);
      setApplications(result.configuration?.applications.applications)
    },
    {
      applicationSelector : {
        pageSize : pagesize,
        page : pageNo,
        search : searchText,
        order : order
      },
      patternSelector : {
        pageSize : pagesize,
        page : pageNo,
        search : searchText,
        order : order
      },
      filterSelector : {
        pageSize : pagesize,
        page : pageNo,
        search : searchText,
        order : order
      }
    });
    disposeConfSubscriptionRef.current = configurationSubscription
  }

  const handleModalOpen = (app_file, name, isDeploy) => {
    // console.log("MMMM", disposeConfSubscription);
    setModalOpen({
      open : true,
      deploy : isDeploy,
      application_file : app_file,
      name : name,
      count : getComponentsinFile(app_file)
    });
  }

  const handleUploadImport = () => {
    setImportModal({
      open : true
    });
  }

  const handleUploadImportClose = () => {
    setImportModal({
      open : false
    });
  }

  const handleDeploy = (application_file, name) => {
    updateProgress({ showProgress : true })
    dataFetch(
      ctxUrl(DEPLOY_URL, selectedK8sContexts),
      {
        credentials : "include",
        method : "POST",
        body : application_file,
      }, () => {
        console.log("ApplicationFile Deploy API", `/api/application/deploy`);
        enqueueSnackbar(`"${name}" application deployed` , {
          variant : "success",
          action : function Action(key) {
            return (
              <IconButton key="close" aria-label="Close" color="inherit" onClick={() => closeSnackbar(key)}>
                <CloseIcon />
              </IconButton>
            );
          },
          autoHideDuration : 2000,
        });
        updateProgress({ showProgress : false });
      },
      handleError(ACTION_TYPES.DEPLOY_APPLICATIONS)
    );
  }

  const handleUnDeploy = (application_file, name) => {
    updateProgress({ showProgress : true })
    dataFetch(
      ctxUrl(DEPLOY_URL, selectedK8sContexts),
      {
        credentials : "include",
        method : "DELETE",
        body : application_file,
      }, () => {
        console.log("ApplicationFile Undeploy API", `/api/pattern/deploy`);
        enqueueSnackbar(`"${name}" application undeployed`, {
          variant : "success",
          action : function Action(key) {
            return (
              <IconButton key="close" aria-label="Close" color="inherit" onClick={() => closeSnackbar(key)}>
                <CloseIcon />
              </IconButton>
            );
          },
          autoHideDuration : 2000,
        });
        updateProgress({ showProgress : false });
      },
      handleError(ACTION_TYPES.UNDEPLOY_APPLICATION)
    );
  }

  const handleAppDownload = (id, source_type, name) => {
    updateProgress({ showProgress : true })
    dataFetch(
        `/api/application/download/${id}/${source_type}`,
        {
          credentials : "include",
          method : "GET",
        },
        () => {
          fileDownloader(id, name, source_type);
          console.log("ApplicationFile API", `/api/application/download/${id}/${source_type}`);
          updateProgress({ showProgress : false });
        },
        handleError(ACTION_TYPES.DOWNLOAD_APP)
    );
  };

  const getTypes = () => {
    dataFetch(
      `/api/application/types`,
      {
        credentials : "include",
        method : "GET",
      },
      (res) => {
        setTypes(res)
      },
      handleError(ACTION_TYPES.FETCH_APPLICATIONS_TYPES)
    );
  }

  function fetchApplications(page, pageSize, search, sortOrder) {
    if (!search) search = "";
    if (!sortOrder) sortOrder = "";

    const query = `?page=${page}&page_size=${pageSize}&search=${encodeURIComponent(search)}&order=${encodeURIComponent(
      sortOrder
    )}`;

    updateProgress({ showProgress : true });

    dataFetch(
      `/api/application${query}`,
      { credentials : "include", },
      (result) => {
        console.log(result);
        console.log("ApplicationFile API", `/api/application${query}`);
        updateProgress({ showProgress : false });
        if (result) {
          setApplications(result.applications || []);
          setPage(result.page || 0);
          setPageSize(result.page_size || 0);
          setCount(result.total_count || 0);
          // setType()
        }
      },// TODO map types
      // handleError
      handleError(ACTION_TYPES.FETCH_APPLICATIONS)
    );
  }

  // function handleError(error) {
  const handleError = (action) => (error) => {
    updateProgress({ showProgress : false });

    enqueueSnackbar(`${action.error_msg}: ${error}`, {
      variant : "error",
      action : function Action(key) {
        return (
          <IconButton key="close" aria-label="Close" color="inherit" onClick={() => closeSnackbar(key)}>
            <CloseIcon />
          </IconButton>
        );
      },
      autoHideDuration : 8000,
    });
  };

  function resetSelectedRowData() {
    return () => {
      setSelectedRowData(null);
    };
  }

  async function handleSubmit({ data, id, name, type, source_type }) {
    updateProgress({ showProgress : true })
    if (type === FILE_OPS.DELETE) {
      const response = await showModal(1);
      if (response=="No"){
        updateProgress({ showProgress : false })
        return;
      }
      deleteApplication(id);

    }

    if (type === FILE_OPS.UPDATE) {
      dataFetch(
        `/api/application/${source_type}`,
        {
          credentials : "include",
          method : "PUT",
          body : JSON.stringify({ application_data : { id, name, application_file : data }, save : true }),
        },
        () => {
          console.log("ApplicationFile API", `/api/application/${source_type}`);
          updateProgress({ showProgress : false });
<<<<<<< HEAD
=======
          enqueueSnackbar(`"${name}" Application updated`, {
            variant : "success",
            action : function Action(key) {
              return (
                <IconButton key="close" aria-label="Close" color="inherit" onClick={() => closeSnackbar(key)}>
                  <CloseIcon />
                </IconButton>
              );
            },
            autoHideDuration : 2000,
          });
>>>>>>> e3ac6f3c
        },
        // handleError
        handleError(ACTION_TYPES.UPDATE_APPLICATIONS)
      );
    }

    if (type === FILE_OPS.FILE_UPLOAD || type === FILE_OPS.URL_UPLOAD) {
      let body = { save : true }
      if (type === FILE_OPS.FILE_UPLOAD) {
        body = JSON.stringify({
          ...body, application_data : { name : name || getRandomName(), application_file : data }
        })
      }
      if (type === FILE_OPS.URL_UPLOAD) {
        body = JSON.stringify({ ...body, url : data })
      }
      dataFetch(
        `/api/application/${source_type}`,
        {
          credentials : "include",
          method : "POST",
          body,
        },
        () => {
          console.log("ApplicationFile API", `/api/application/${source_type}`);
          updateProgress({ showProgress : false });
        },
        handleError(ACTION_TYPES.UPLOAD_APPLICATION)
      );
    }
  }

  function uploadHandler(ev, source_type) {
    if (!ev.target.files?.length) return;

    const file = ev.target.files[0];
    // Create a reader
    const reader = new FileReader();
    reader.addEventListener("load", (event) => {
      handleSubmit({
        data : event.target.result,
        name : file?.name || "meshery_" + Math.floor(trueRandom() * 100),
        type : FILE_OPS.FILE_UPLOAD,
        source_type : source_type
      });
    });
    reader.readAsText(file);
  }

  function urlUploadHandler(link, source_type) {
    handleSubmit({
      data : link, id : "", name : "meshery_" + Math.floor(trueRandom() * 100), type : FILE_OPS.URL_UPLOAD,
      source_type : source_type
    });
    console.log(link, source_type, "valid");
  }

  const columns = [
    {
      name : "name",
      label : "Application Name",
      options : {
        filter : false,
        sort : true,
        searchable : true,
        customHeadRender : function CustomHead({ index, ...column }, sortColumn) {
          return (
            <TableCell key={index} onClick={() => sortColumn(index)}>
              <TableSortLabel active={column.sortDirection != null} direction={column.sortDirection || "asc"}>
                <b>{column.label}</b>
              </TableSortLabel>
            </TableCell>
          );
        },
      },
    },
    {
      name : "created_at",
      label : "Upload Timestamp",
      options : {
        filter : false,
        sort : true,
        searchable : true,
        customHeadRender : function CustomHead({ index, ...column }, sortColumn) {
          return (
            <TableCell key={index} onClick={() => sortColumn(index)}>
              <TableSortLabel active={column.sortDirection != null} direction={column.sortDirection || "asc"}>
                <b>{column.label}</b>
              </TableSortLabel>
            </TableCell>
          );
        },
        customBodyRender : function CustomBody(value) {
          return <Moment format="LLLL">{value}</Moment>;
        },
      },
    },
    {
      name : "updated_at",
      label : "Update Timestamp",
      options : {
        filter : false,
        sort : true,
        searchable : true,
        customHeadRender : function CustomHead({ index, ...column }, sortColumn) {
          return (
            <TableCell key={index} onClick={() => sortColumn(index)}>
              <TableSortLabel active={column.sortDirection != null} direction={column.sortDirection || "asc"}>
                <b>{column.label}</b>
              </TableSortLabel>
            </TableCell>
          );
        },
        customBodyRender : function CustomBody(value) {
          return <Moment format="LLLL">{value}</Moment>;
        },
      },
    },
    {
      name : "source_type",
      label : "Source Type",
      options : {
        filter : false,
        sort : false,
        searchable : false,
        customHeadRender : function CustomHead({ index, ...column }) {
          return (
            <TableCell key={index}>
              <Tooltip title="Click source type to download Application">
                <div style={{ display : "flex" }}>
                  <b>{column.label}</b>
                  <InfoIcon color="primary" style={{ scale : "0.8" }}/>
                </div>
              </Tooltip>
            </TableCell>
          );
        },
        customBodyRender : function CustomBody(_, tableMeta) {
          const rowData = applications[tableMeta.rowIndex];
          console.log(rowData);
          return (
            <>
              <IconButton
                title="click to download"
                onClick={() => handleAppDownload(rowData.id ,rowData.type.String, rowData.name)}
              >
                <img src={`/static/img/${(rowData.type.String).replaceAll(" ", "_").toLowerCase()}.svg`} width="45px" height="45px" />
              </IconButton>
            </>
          );
        },
      },
    },
    {
      name : "Actions",
      options : {
        filter : false,
        sort : false,
        searchable : false,
        customHeadRender : function CustomHead({ index, ...column }) {
          return (
            <TableCell key={index}>
              <b>{column.label}</b>
            </TableCell>
          );
        },
        customBodyRender : function CustomBody(_, tableMeta) {
          const rowData = applications[tableMeta.rowIndex];
          return (
            <>
              <TooltipIcon
                title="Deploy"
                onClick={() => handleModalOpen(rowData.application_file, rowData.name, true)}
              >
                <DoneAllIcon data-cy="deploy-button" />
              </TooltipIcon>
              <TooltipIcon
                title="Undeploy"
                onClick={() => handleModalOpen(rowData.application_file, rowData.name, false)}
              >
                <UndeployIcon fill="#8F1F00" data-cy="undeploy-button" />
              </TooltipIcon>
            </>
          );
        },
      },
    }
  ];

  columns.forEach((column, idx) => {
    if (column.name === sortOrder.split(" ")[0]) {
      columns[idx].options.sortDirection = sortOrder.split(" ")[1];
    }
  });

  async function showModal(count) {
    let response = await modalRef.current.show({
      title : `Delete ${count ? count : ""} Application${count > 1 ? "s" : ''}?`,
      subtitle : `Are you sure you want to delete ${count > 1 ? "these" : 'this'} ${count ? count : ""} application${count > 1 ? "s" : ''}?`,
      options : ["Yes", "No"],
    });
    return response;
  }

  async function deleteApplication(id) {
    dataFetch(
      `/api/application/${id}`,
      {
        method : "DELETE",
        credentials : "include",
      },
      () => {
        updateProgress({ showProgress : false });

        enqueueSnackbar("Application deleted.", {
          variant : "success",
          autoHideDuration : 2000,
          action : function Action(key) {
            return (
              <IconButton key="close" aria-label="Close" color="inherit" onClick={() => closeSnackbar(key)}>
                <CloseIcon />
              </IconButton>
            );
          },
        });
      },
      handleError("Failed to delete application")
    );
  }

  const options = {
    filter : false,
    sort : !(user && user.user_id === "meshery"),
    search : !(user && user.user_id === "meshery"),
    filterType : "textField",
    responsive : "scrollFullHeight",
    resizableColumns : true,
    serverSide : true,
    count,
    rowsPerPage : pageSize,
    rowsPerPageOptions : [10, 20, 25],
    fixedHeader : true,
    page,
    print : false,
    download : false,
    textLabels : {
      selectedRows : {
        text : "application(s) selected"
      }
    },

    onCellClick : (_, meta) => meta.colIndex !== 3 && meta.colIndex !== 4 && setSelectedRowData(applications[meta.rowIndex]),

    onRowsDelete : async function handleDelete(row) {
      let response = await showModal(Object.keys(row.lookup).length);
      console.log(response);
      if (response === "Yes") {
        const fid = Object.keys(row.lookup).map(idx => applications[idx]?.id);
        fid.forEach(fid => deleteApplication(fid));
      } else {
        fetchApplications(page, pageSize, search, sortOrder);
      }
      // if (response === "No")
      // fetchApplications(page, pageSize, search, sortOrder);
    },

    onTableChange : (action, tableState) => {
      const sortInfo = tableState.announceText
        ? tableState.announceText.split(" : ")
        : [];
      let order = "";
      if (tableState.activeColumn) {
        order = `${columns[tableState.activeColumn].name} desc`;
      }

      switch (action) {
        case "changePage":
          console.log("PPPPPPPPPPPPP------", tableState);
          initAppsSubscription(tableState.page.toString(), pageSize.toString(), search, order);
          break;
        case "changeRowsPerPage":
          initAppsSubscription(page.toString(), tableState.rowsPerPage.toString(), search, order)
          break;
        case "search":
          if (searchTimeout.current) {
            clearTimeout(searchTimeout.current);
          }
          searchTimeout.current = setTimeout(() => {
            if (search !== tableState.searchText) {
              fetchApplications(page, pageSize, tableState.searchText !== null
                ? tableState.searchText
                : "", sortOrder);
            }
          }, 500);
          break;
        case "sort":
          if (sortInfo.length == 2) {
            if (sortInfo[1] === "ascending") {
              order = `${columns[tableState.activeColumn].name} asc`;
            } else {
              order = `${columns[tableState.activeColumn].name} desc`;
            }
          }
          if (order !== sortOrder) {
            initAppsSubscription(page.toString(), pageSize.toString(), search, order);
          }
          break;
      }
    },
    setRowProps : (row, dataIndex, rowIndex) => {
      return {
        "data-cy" : `config-row-${rowIndex}`
      }
    },
    setTableProps : () => {
      return {
        "data-cy" : "applications-grid"
      }
    }
  };

  return (
    <>

      <NoSsr>
        {selectedRowData && Object.keys(selectedRowData).length > 0 && (
          <YAMLEditor application={selectedRowData} onClose={resetSelectedRowData()} onSubmit={handleSubmit} />
        )}
        <div className={classes.topToolbar} >
          {!selectedApplication.show && (applications.length>0 || viewType==="table") && <div className={classes.createButton}>
            <div>
              <Button
                aria-label="Add Application"
                variant="contained"
                color="primary"
                size="large"
                // @ts-ignore
                onClick={handleUploadImport}
                style={{ marginRight : "2rem" }}
              >
                <PublishIcon className={classes.addIcon} />
              Import Application
              </Button>
            </div>

          </div>
          }
          {!selectedApplication.show &&
          <div className={classes.viewSwitchButton}>
            <ViewSwitch view={viewType} changeView={setViewType} hideCatalog={true} />
          </div>
          }
        </div>
        {
          !selectedApplication.show && viewType==="table" &&
            <MUIDataTable
              title={<div className={classes.tableHeader}>Applications</div>}
              data={applications}
              columns={columns}
              // @ts-ignore
              options={options}
              className={classes.muiRow}
            />
        }
        {
          !selectedApplication.show && viewType==="grid" &&
            // grid vieww
            <ApplicationsGrid
              applications={applications}
              handleDeploy={handleDeploy}
              handleUnDeploy={handleUnDeploy}
              handleSubmit={handleSubmit}
              urlUploadHandler={urlUploadHandler}
              uploadHandler={uploadHandler}
              setSelectedApplication={setSelectedApplication}
              selectedApplication={selectedApplication}
              pages={Math.ceil(count / pageSize)}
              setPage={setPage}
              selectedPage={page}
              UploadImport={UploadImport}
              types={types}
              handleAppDownload={handleAppDownload}
            />
        }
        <ConfirmationMsg
          open={modalOpen.open}
          handleClose={handleModalClose}
          submit={
            { deploy : () => handleDeploy(modalOpen.application_file, modalOpen.name),  unDeploy : () => handleUnDeploy(modalOpen.application_file, modalOpen.name) }
          }
          isDelete={!modalOpen.deploy}
          title={ modalOpen.name }
          componentCount={modalOpen.count}
          tab={modalOpen.deploy ? 0 : 1}
        />
        <PromptComponent ref={modalRef} />
        <UploadImport open={importModal.open} handleClose={handleUploadImportClose} isApplication = {true} aria-label="URL upload button" handleUrlUpload={urlUploadHandler} handleUpload={uploadHandler}
          supportedTypes={types} configuration="Application"  />
      </NoSsr>
    </>
  );
}

const mapDispatchToProps = (dispatch) => ({ updateProgress : bindActionCreators(updateProgress, dispatch), });

const mapStateToProps = (state) => {
  return { user : state.get("user")?.toObject(), selectedK8sContexts : state.get("selectedK8sContexts") };
};

// @ts-ignore
export default withStyles(styles)(connect(mapStateToProps, mapDispatchToProps)(withSnackbar(MesheryApplications)));<|MERGE_RESOLUTION|>--- conflicted
+++ resolved
@@ -496,8 +496,6 @@
         () => {
           console.log("ApplicationFile API", `/api/application/${source_type}`);
           updateProgress({ showProgress : false });
-<<<<<<< HEAD
-=======
           enqueueSnackbar(`"${name}" Application updated`, {
             variant : "success",
             action : function Action(key) {
@@ -509,7 +507,6 @@
             },
             autoHideDuration : 2000,
           });
->>>>>>> e3ac6f3c
         },
         // handleError
         handleError(ACTION_TYPES.UPDATE_APPLICATIONS)
