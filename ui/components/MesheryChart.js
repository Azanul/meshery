import React from 'react';
import { NoSsr,GridList  } from '@material-ui/core';
import { withStyles } from '@material-ui/core/styles';
import {
  fortioResultToJsChartData, makeChart, makeOverlayChart, makeMultiChart,
} from '../lib/chartjs-formatter';
import bb, { areaStep, line } from 'billboard.js'

<<<<<<< HEAD
const styles = (theme) => ({
  title : {
    textAlign : 'center',
    fontSize : theme.spacing(1.75),
    marginBottom : theme.spacing(1)
  },
  percentiles : {
    height : "100%",
    justifyContent : "center",
    display : "flex",
    position : "relative",
    alignItems : "center",
    transform : "translateY(-30%)"
  },
  chart : {
    width : "calc( 100% - 150px )"
  },
  chartWrapper : {
    display : "flex", flexWrap : "no-wrap", justifyContent : "center", alignItems : "center"
  }
});
=======
const styles = (theme) => ({ title : { textAlign : 'left',
  fontSize : theme.spacing(1.75),
  marginBottom : theme.spacing(1) }, });
>>>>>>> 19df520d

class MesheryChart extends React.Component {
  constructor(props) {
    super(props);
    this.chartRef = null;
    this.chart = null;
    this.percentileRef=null;
  }

  singleChart = (data) => {
    if (typeof data === 'undefined' || typeof data.StartTime === 'undefined') {
      return {};
    }
    return makeChart(fortioResultToJsChartData(data));
  }

  processChartData(chartData) {
    const self = this;
    if (self.chartRef && self.chartRef !== null) {
      if (chartData && chartData.data && chartData.options) {
        const xAxes = [];
        const yAxes = [];
        const colors = [];
        const types = {};
        const axes = {};
        const axis = {};
        const yAxisTracker = {};
        const xAxisTracker = {};

        if (chartData.data && chartData.data.datasets) {
          chartData.data.datasets.forEach((ds, ind) => {
            // xAxis.push('x');
            const yAxis = [ds.label];
            const xAxis = [`x${ind + 1}`];
            xAxisTracker[ds.label] = `x${ind + 1}`;
            yAxisTracker[ds.yAxisID] = `y${ind > 0
              ? ind + 1
              : ''}`;
            axes[ds.label] = `y${ind > 0
              ? ind + 1
              : ''}`;

            ds.data.forEach((d) => {
              // if(ind === 0){
              xAxis.push(d.x);
              // }
              yAxis.push(d.y);
            });
            yAxes.push(yAxis);
            xAxes.push(xAxis);
            if (ds.cubicInterpolationMode) {
              // types[ds.label] = "spline";
            } else {
              types[ds.label] = areaStep();
            }
            colors[ds.label] = ds.borderColor; // not sure which is better border or background
          });
        }

        if (chartData.options.scales.xAxes) {
          chartData.options.scales.xAxes.forEach((ya) => {
            axis.x = { show : true,
              label : { text : ya.scaleLabel.labelString,
                position : 'outer-middle', }, };
          });
        }
        if (chartData.options.scales.yAxes) {
          chartData.options.scales.yAxes.forEach((ya) => {
            axis[yAxisTracker[ya.id]] = { show : true,
              label : { text : ya.scaleLabel.labelString,
                position : 'outer-middle', }, };
          });
        }

        const grid = {};

        if (chartData.percentiles && chartData.percentiles.length > 0) {
          // position: "middle"
          // position: "start"
          let reTrack = 0;
          const percentiles = chartData.percentiles.map(({ Percentile, Value }) => {
            const re = { value : (Value * 1000).toFixed(2),
              text : `p${Percentile}`, };
            switch (reTrack % 3) {
              case 0:
              // re.position
                break;
              case 1:
                re.position = 'middle';
                break;
              case 2:
                re.position = 'start';
                break;
            }

            reTrack++;

            return re;
          });

          grid.x = { lines : percentiles, };
        }

        const chartConfig = {
          // oninit: function(args){
          //   console.log(JSON.stringify(args));
          // },
          // title: {
          //   text: chartData.options.title.text.join('\n'),
          // },
          bindto : self.chartRef,
          type : line(),
          data : {
            // x: 'x',
            xs : xAxisTracker,
            // xFormat: self.bbTimeFormat,
            columns : [...xAxes, ...yAxes],
            colors,
            axes,
            types,
            // groups,
            // type: 'area',
          },
          axis,

          grid,
          legend : { show : true, },
          point : { r : 0,
            focus : { expand : { r : 5, }, }, },
          tooltip : { show : true, },
        };
        if (!self.props.hideTitle) {
<<<<<<< HEAD
          if (this.props.data.length == 1) {
            self.titleRef.innerText = chartData.options.title.text.slice(0,2).join('\n') +"\n"+ chartData.options.title.text[2].split('\n')[0];
            if (chartData.options.title.text[2])self.percentileRef.innerText=chartData.options.title.text[2].split('\n')[1].split('|').join('\n')
          } else {
            self.titleRef.innerText=chartData.options.title.text.join('\n')
          }
=======
          self.titleRef = chartData.options.title.text;
>>>>>>> 19df520d
        }
        self.chart = bb.generate(chartConfig);
      } else {
        self.chart = bb.generate({ type : line(),
          data : { columns : [
          ], },
          bindto : self.chartRef, });
      }
    }
  }

  processMultiChartData(chartData) { // >= 3 datasets
    const self = this;
    if (chartData && chartData.data && chartData.options) {
      const xAxes = [];
      const categories = [];
      const yAxes = [];
      const colors = [];
      const axes = {};
      const axis = {};
      let yTrack = 1;
      const yAxisTracker = {};
      // const xAxisTracker = {};

      if (chartData.data && chartData.data.datasets) {
        chartData.data.datasets.forEach((ds) => {
          // xAxis.push('x');
          const yAxis = [ds.label];
          // xAxisTracker[ds.label] = `x${ind+1}`;
          if (typeof ds.yAxisID !== 'undefined' && typeof yAxisTracker[ds.yAxisID] === 'undefined') {
            yTrack++;
            yAxisTracker[ds.yAxisID] = `y${yTrack}`;
            axes[ds.label] = `y${yTrack}`;
          }
          // axes[ds.label] = `y${ind>0?ind+1:''}`;

          ds.data.forEach((d) => {
            yAxis.push(d);
          });
          yAxes.push(yAxis);
          colors[ds.label] = ds.borderColor; // not sure which is better border or background
        });
      }
      if (chartData.data && chartData.data.labels) {
        chartData.data.labels.forEach((l) => {
          categories.push(l.join(' '));
        });
      }

      axis.x = {
        show : true,
        label : {
        },
        type : 'category',
        categories,
      };

      if (chartData.options.scales.yAxes) {
        chartData.options.scales.yAxes.forEach((ya) => {
          let lab;
          if (typeof yAxisTracker[ya.id] !== 'undefined') {
            lab = yAxisTracker[ya.id];
          } else {
            lab = 'y';
          }
          axis[lab] = { show : true,
            min : 0,
            label : { text : ya.scaleLabel.labelString,
              position : 'outer-middle', }, };
        });
      }

      if (self.chartRef && self.chartRef !== null) {
        const chartConfig = {
          bindto : self.chartRef,
          data : {
            columns : [...xAxes, ...yAxes],
            colors,
            axes,
          },
          axis,
          legend : { show : true,
            position : 'right', },
          point : { r : 0,
            focus : { expand : { r : 5, }, }, },
          tooltip : { show : true,
          },
        };
        if (!self.props.hideTitle) {
          self.titleRef = chartData.options.title.text;
        }
        self.chart = bb.generate(chartConfig);
      }
    }
  }

  render() {
    let chartData;
    if (typeof this.props.data !== 'undefined') {
      const results = this.props.data;
      if (results.length == 2) {
        chartData = makeOverlayChart(fortioResultToJsChartData(results[0]), fortioResultToJsChartData(results[1]));
      } else if (results.length > 2) {
        chartData = makeMultiChart(results);
      }
    }
    const self = this;
    if (typeof chartData === 'undefined') {
      const tmpData = (typeof this.props.data !== 'undefined')
        ? (this.props.data.length == 1
          ? this.props.data[0]
          : {})
        : {};
      chartData = this.singleChart(tmpData);
    }
    const { classes } = this.props;
    return (
      <NoSsr>
        <div>
<<<<<<< HEAD
          <div ref={(ch) => this.titleRef = ch} className={classes.title} />
          <div className={classes.chartWrapper} >
            <div className={classes.chart} ref={(ch) => {
              this.chartRef = ch;
            }}
            ></div>
            <div className={classes.percentiles} ref={(ch) => {
              this.percentileRef=ch;
              if (this.props.data.length > 2) {
                self.processMultiChartData(chartData);
              } else {
                self.processChartData(chartData);
              }
            } } ></div>
          </div>
=======
          <pre >
            <GridList cols={3} cellHeight={'auto'} spacing={2}>
              {this.titleRef?.map(item => (
                <div className={classes.title}>
                  <b>{item.substr(0, item.indexOf(':'))}:</b>
                  {item.substr(item.indexOf(':')+1)}
                </div>
              ))}
            </GridList>
          </pre>
          <div ref={(ch) => {
            this.chartRef = ch;
            if (this.props.data.length > 2) {
              self.processMultiChartData(chartData);
            } else {
              self.processChartData(chartData);
            }
          }}
          />

          {/* <div style={{
            minHeight: '300px',
          }}>
          <Line data={chartData.data} options={chartData.options} />
          </div> */}
>>>>>>> 19df520d
        </div>
      </NoSsr>
    );
  }
}

export default withStyles(styles)(MesheryChart);<|MERGE_RESOLUTION|>--- conflicted
+++ resolved
@@ -6,7 +6,7 @@
 } from '../lib/chartjs-formatter';
 import bb, { areaStep, line } from 'billboard.js'
 
-<<<<<<< HEAD
+
 const styles = (theme) => ({
   title : {
     textAlign : 'center',
@@ -28,11 +28,6 @@
     display : "flex", flexWrap : "no-wrap", justifyContent : "center", alignItems : "center"
   }
 });
-=======
-const styles = (theme) => ({ title : { textAlign : 'left',
-  fontSize : theme.spacing(1.75),
-  marginBottom : theme.spacing(1) }, });
->>>>>>> 19df520d
 
 class MesheryChart extends React.Component {
   constructor(props) {
@@ -165,16 +160,12 @@
           tooltip : { show : true, },
         };
         if (!self.props.hideTitle) {
-<<<<<<< HEAD
           if (this.props.data.length == 1) {
             self.titleRef.innerText = chartData.options.title.text.slice(0,2).join('\n') +"\n"+ chartData.options.title.text[2].split('\n')[0];
             if (chartData.options.title.text[2])self.percentileRef.innerText=chartData.options.title.text[2].split('\n')[1].split('|').join('\n')
           } else {
             self.titleRef.innerText=chartData.options.title.text.join('\n')
           }
-=======
-          self.titleRef = chartData.options.title.text;
->>>>>>> 19df520d
         }
         self.chart = bb.generate(chartConfig);
       } else {
@@ -294,7 +285,6 @@
     return (
       <NoSsr>
         <div>
-<<<<<<< HEAD
           <div ref={(ch) => this.titleRef = ch} className={classes.title} />
           <div className={classes.chartWrapper} >
             <div className={classes.chart} ref={(ch) => {
@@ -310,33 +300,6 @@
               }
             } } ></div>
           </div>
-=======
-          <pre >
-            <GridList cols={3} cellHeight={'auto'} spacing={2}>
-              {this.titleRef?.map(item => (
-                <div className={classes.title}>
-                  <b>{item.substr(0, item.indexOf(':'))}:</b>
-                  {item.substr(item.indexOf(':')+1)}
-                </div>
-              ))}
-            </GridList>
-          </pre>
-          <div ref={(ch) => {
-            this.chartRef = ch;
-            if (this.props.data.length > 2) {
-              self.processMultiChartData(chartData);
-            } else {
-              self.processChartData(chartData);
-            }
-          }}
-          />
-
-          {/* <div style={{
-            minHeight: '300px',
-          }}>
-          <Line data={chartData.data} options={chartData.options} />
-          </div> */}
->>>>>>> 19df520d
         </div>
       </NoSsr>
     );
