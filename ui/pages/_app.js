--- conflicted
+++ resolved
@@ -129,13 +129,8 @@
     const { k8sConfig, capabilitiesRegistry } = this.props;
 
     // in case the meshery-ui is restricted, the user will be redirected to signup/extension page
-<<<<<<< HEAD
-    if (capabilitiesRegistry?.restrictedAccess?.isMesheryUiRestricted) {
-      Router.push("/extension/meshmap")
-=======
     if (isMesheryUiRestrictedAndThePageIsNotPlayground(capabilitiesRegistry)) {
       Router.push(playgroundExtensionRoute);
->>>>>>> 38a96d8b
     }
 
     if (!_.isEqual(prevProps.k8sConfig, k8sConfig)) {
