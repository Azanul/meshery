--- conflicted
+++ resolved
@@ -47,13 +47,8 @@
     "@zeit/next-css": "^1.0.1",
     "babel-plugin-istanbul": "^6.0.0",
     "babel-plugin-relay": "^10.1.2",
-<<<<<<< HEAD
     "billboard.js": "=2.2.1",
     "caniuse-lite": "^1.0.30001171",
-=======
-    "billboard.js": "=1.11.0",
-    "caniuse-lite": "^1.0.30001181",
->>>>>>> 878b83c6
     "classnames": "^2.2.6",
     "codemirror": "^5.59.1",
     "eslint-loader": "^4.0.2",
