---
layout: default
title: Command Reference
abstract: "A guide to Meshery's CLI: mesheryctl"
permalink: reference/mesheryctl
redirect_from: reference/mesheryctl/commands/
type: Reference

---
## Categories and Command Structure

Meshery CLI commands are categorized by function, which are:

- `mesheryctl` - Global flags and CLI configuration
- `mesheryctl system` - Meshery Lifecycle and Troubleshooting
- `mesheryctl mesh` - Service Mesh Lifecycle & Configuration Management: provisioning and configuration best practices
- `mesheryctl perf` -  Service Mesh Performance Management: Workload and service mesh performance characterization
- `mesheryctl pattern` - Service Mesh Pattern Configuration & Management: Service mesh patterns and Open Application Model integration
- `mesheryctl filter` - Data Plane Intelligence: Registry and configuration of WebAssembly filters for Envoy (Coming soon!)


## Global Commands and Flags

<table>
<thead>
  <tr>
    <th>Command</th>
    <th>Subcommand</th>
    <th>Flag</th>
    <th>Function</th>
  </tr>
  {% assign command1 = site.data.mesheryctlcommands.cmds.global %}
    <tr>
      <td rowspan=6><a href="{{ site.baseurl }}/reference/mesheryctl/mesheryctl">{{ command1.name }}</a></td>
      <td></td>
      <td></td>
      <td>{{ command1.description }}</td>
    </tr>
    {% for subcommand_hash in command1.subcommands %}{% assign subcommand = subcommand_hash[1] %}
      <tr>
         <td><a href="{{ site.baseurl }}/reference/mesheryctl/mesheryctl/version">{{ subcommand.name }}</a></td>
         <td></td>
         <td>{{ subcommand.description }}</td>
      </tr>
      {% for flag_hash in command1.flags %}{% assign flag = flag_hash[1] %}
        <tr>
         <td></td>
         <td>{{ flag.name }}</td>
         <td>{{ flag.description }}</td>
        </tr>
      {% endfor %}
    {% endfor %}
</thead>
</table>

## Meshery Lifecycle Management and Troubleshooting

Installation, troubleshooting and debugging of Meshery and its adapters.

<table>
<thead>
  <tr>
    <th>Main Command</th>
    <th>Arguments</th>
    <th>Flag</th>
    <th>Function</th>
  </tr>
  {% assign command2 = site.data.mesheryctlcommands.cmds.system %}
    <tr>
<<<<<<< HEAD
      <td rowspan=20><a href="{{ site.baseurl }}/reference/mesheryctl/system">{{ command.name }}</a></td>
=======
      <td rowspan=18><a href="{{ site.baseurl }}/reference/mesheryctl/system">{{ command2.name }}</a></td>
>>>>>>> 26a93c9d
      <td></td>
      <td></td>
      <td>{{ command2.description }}</td>
    </tr>
    {% for flag_hash in command2.flags %}{% assign flag = flag_hash[1] %}
      <tr>
        <td></td>
        <td>{{ flag.name }}</td>
        <td>{{ flag.description }}</td>
      </tr>
    {% endfor %}
    {% assign subcommand1 = command2.subcommands.start %}
      <tr>
        <td rowspan=4><a href="{{ site.baseurl }}/reference/mesheryctl/system/start">{{ subcommand1.name }}</a></td>
        <td></td>
        <td>{{ subcommand1.description }}</td>
      </tr>
    {% for flag_hash in subcommand1.flags %}{% assign flag = flag_hash[1] %}
      <tr>
        <td>{{ flag.name }}</td>
        <td>{{ flag.description }}</td>
      </tr>
    {% endfor %} 
    {% assign subcommand2 = command2.subcommands.stop %} 
    <tr>
      <td rowspan=2><a href="{{ site.baseurl }}/reference/mesheryctl/system/stop">{{ subcommand2.name }}</a></td>
      <td></td>
      <td>{{ subcommand2.description }}</td>
    </tr>
    {% for flag_hash in subcommand2.flags %}{% assign flag = flag_hash[1] %}
      <tr>
        <td>{{ flag.name }}</td>
        <td>{{ flag.description }}</td>
      </tr>
    {% endfor %}
    {% assign subcommand3 = command2.subcommands.completion %}
    <tr>
      <td><a href="{{ site.baseurl }}/reference/mesheryctl/system/completion">{{ subcommand3.name }}</a></td>
      <td></td>
      <td>{{ subcommand3.description }}</td>
    </tr>
    {% for flag_hash in subcommand3.flag %}{% assign flag = flag_hash[1] %}
      <tr>
        <td>{{ flag.name }}</td>
        <td>{{ flag.description }}</td>
      </tr>
    {% endfor %}
    {% assign subcommand4 = command2.subcommands.update %}
    <tr>
      <td rowspan=2><a href="{{ site.baseurl }}/reference/mesheryctl/system/update">{{ subcommand4.name }}</a></td>
      <td></td>
      <td>{{ subcommand4.description }}</td>
    </tr>
    {% for flag_hash in subcommand4.flags %}{% assign flag = flag_hash[1] %}
      <tr>
        <td>{{ flag.name }}</td>
        <td>{{ flag.description }}</td>
      </tr>
    {% endfor %}  
    {% assign subcommand5 = command2.subcommands.config %}
    <tr>
      <td rowspan=2><a href="{{ site.baseurl }}/reference/mesheryctl/system/config">{{ subcommand5.name }}</a></td>
      <td></td>
      <td>{{ subcommand5.description }}</td>
    </tr>
    {% for flag_hash in subcommand5.flags %}{% assign flag = flag_hash[1] %}
      <tr>
        <td>{{ flag.name }}</td>
        <td>{{ flag.description }}</td>
      </tr>
    {% endfor %}
    {% assign subcommand6 = command2.subcommands.reset %}
    <tr>
      <td><a href="{{ site.baseurl }}/reference/mesheryctl/system/reset">{{ subcommand6.name }}</a></td>
      <td></td>
      <td>{{ subcommand6.description }}</td>
    </tr>
    {% for flag_hash in subcommand6.flags %}{% assign flag = flag_hash[1] %}
      <tr>
        <td>{{ flag.name }}</td>
        <td>{{ flag.description }}</td>
      </tr>
    {% endfor %}
    {% assign subcommand7 = command2.subcommands.logs %}
    <tr>
      <td><a href="{{ site.baseurl }}/reference/mesheryctl/system/logs">{{ subcommand7.name }}</a></td>
      <td></td>
      <td>{{ subcommand7.description }}</td>
    </tr>
    {% for flag_hash in subcommand7.flags %}{% assign flag = flag_hash[1] %}
      <tr>
        <td>{{ flag.name }}</td>
        <td>{{ flag.description }}</td>
      </tr>
    {% endfor %}
<<<<<<< HEAD
  {% endfor %}
  {% for subcommand_hash in site.data.mesheryctlcommands.lifecycle.system.login.command %}{% assign subcommand = subcommand_hash[1] %}
    <tr>
      <td><a href="{{ site.baseurl }}/reference/mesheryctl/system/login">{{ subcommand.name }}</a></td>
      <td></td>
      <td>{{ subcommand.description }}</td>
    </tr>
    {% for flag_hash in site.data.mesheryctlcommands.lifecycle.system.login.flag %}{% assign flag = flag_hash[1] %}
      <tr>
        <td>{{ flag.flag }}</td>
        <td>{{ flag.description }}</td>
      </tr>
    {% endfor %}  
  {% endfor %}
  {% for subcommand_hash in site.data.mesheryctlcommands.lifecycle.system.logout.command %}{% assign subcommand = subcommand_hash[1] %}
    <tr>
      <td><a href="{{ site.baseurl }}/reference/mesheryctl/system/logout">{{ subcommand.name }}</a></td>
      <td></td>
      <td>{{ subcommand.description }}</td>
    </tr>
    {% for flag_hash in site.data.mesheryctlcommands.lifecycle.system.logout.flag %}{% assign flag = flag_hash[1] %}
      <tr>
        <td>{{ flag.flag }}</td>
        <td>{{ flag.description }}</td>
      </tr>
    {% endfor %}  
  {% endfor %}
  {% for subcommand_hash in site.data.mesheryctlcommands.lifecycle.system.restart.command %}{% assign subcommand = subcommand_hash[1] %}
=======
    {% assign subcommand8 = command2.subcommands.restart %}
>>>>>>> 26a93c9d
    <tr>
      <td rowspan=2><a href="{{ site.baseurl }}/reference/mesheryctl/system/restart">{{ subcommand8.name }}</a></td>
      <td></td>
      <td>{{ subcommand8.description }}</td>
    </tr>
    {% for flag_hash in subcommand8.flags %}{% assign flag = flag_hash[1] %}
      <tr>
        <td>{{ flag.name }}</td>
        <td>{{ flag.description }}</td>
      </tr>
    {% endfor %}
    {% assign subcommand9 = command2.subcommands.status %}
    <tr>
      <td><a href="{{ site.baseurl }}/reference/mesheryctl/system/status">{{ subcommand9.name }}</a></td>
      <td></td>
      <td>{{ subcommand9.description }}</td>
    </tr>
    {% for flag_hash in subcommand9.flags %}{% assign flag = flag_hash[1] %}
      <tr>
        <td>{{ flag.name }}</td>
        <td>{{ flag.description }}</td>
      </tr>
    {% endfor %}  
<<<<<<< HEAD
    {% endfor %}
  
  {% for subcommand_hash in site.data.mesheryctlcommands.lifecycle.system.subcommands %}{% assign subcommand = subcommand_hash[1] %}
    <tr>
      <td>{{ subcommand.name }}</td>
      <td></td>
      <td>{{ subcommand.description }}</td>
    </tr>
  {% endfor %}
=======
>>>>>>> 26a93c9d

  {% assign command3 = site.data.mesheryctlcommands.cmds.system-channel %}
        <tr>
          <td rowspan=4><a href="{{ site.baseurl }}/reference/mesheryctl/system/channel">{{ command3.name }}</a></td>
          <td></td>
          <td></td>
          <td>{{ command3.description }}</td>
        </tr>
        {% for subcommand_hash in command3.subcommands %}{% assign subcommand = subcommand_hash[1] %}
          <tr>
            <td>{{ subcommand.name }}</td>
            <td></td>
            <td>{{ subcommand.description }}</td>
          </tr>
        {% endfor %}
    {% assign subcommand1 = command3.subcommands.view %}
    {% for flag_hash in subcommand1.flag %}{% assign flag = flag_hash[1] %}
      <tr>
        <td>{{ flag.name }}</td>
        <td>{{ flag.description }}</td>
      </tr>
    {% endfor %}
    {% assign command4 = site.data.mesheryctlcommands.cmds.system-context %}
      <tr>
        <td rowspan=10><a href="{{ site.baseurl }}/reference/mesheryctl/system/context">{{ command4.name }}</a></td>
        <td></td>
        <td></td>
        <td>{{ command4.description }}</td>
      </tr>
      {% assign subcommand1 = command4.subcommands.create %}
        <tr>
          <td rowspan=4><a href="{{ site.baseurl }}/reference/mesheryctl/system/context/create">{{ subcommand1.name }}</a></td>
          <td></td>
          <td>{{ subcommand1.description }}</td>
        </tr>
      {% for flag_hash in subcommand1.flags %}{% assign flag = flag_hash[1] %}
        <tr>
          <td>{{ flag.name }}</td>
          <td>{{ flag.description }}</td>
        </tr>
      {% endfor %}
      {% assign subcommand2 = command4.subcommands.delete %}
        <tr>
          <td><a href="{{ site.baseurl }}/reference/mesheryctl/system/context/delete">{{ subcommand2.name }}</a></td>
          <td></td>
          <td>{{ subcommand2.description }}</td>
        </tr>
      {% assign subcommand3 = command4.subcommands.view %}
        <tr>
          <td rowspan=3><a href="{{ site.baseurl }}/reference/mesheryctl/system/context/view">{{ subcommand3.name }}</a></td>
          <td></td>
          <td>{{ subcommand3.description }}</td>
        </tr>
      {% for flag_hash in subcommand3.flags %}{% assign flag = flag_hash[1] %}
        <tr>
          <td>{{ flag.name }}</td>
          <td>{{ flag.description }}</td>
        </tr>
      {% endfor %}
      {% assign subcommand4 = command4.subcommands.switch %}
        <tr>
          <td rowspan=4><a href="{{ site.baseurl }}/reference/mesheryctl/system/context/switch">{{ subcommand4.name }}</a></td>
          <td></td>
          <td>{{ subcommand4.description }}</td>
        </tr>
      {% for flag_hash in subcommand4.flags %}{% assign flag = flag_hash[1] %}
        <tr>
          <td>{{ flag.name }}</td>
          <td>{{ flag.description }}</td>
        </tr>
      {% endfor %}
</thead>
</table>

## Service Mesh Performance Management

<table>
<thead>
  <tr>
    <th>Main Command</th>
    <th>Arguments</th>
    <th>Flag</th>
    <th>Function</th>
  </tr>
  {% assign command5 = site.data.mesheryctlcommands.cmds.perf %}
    <tr>
      <td rowspan=18><a href="{{ site.baseurl }}/reference/mesheryctl/perf">{{ command5.name }}</a></td>
      <td></td>
      <td></td>
      <td>{{ command5.description }}</td>
    </tr>
    {% for flag_hash in command5.flags %}{% assign flag = flag_hash[1] %}
      <tr>
        <td></td>
        <td>{{ flag.name }}</td>
        <td>{{ flag.description }}</td>
      </tr>
    {% endfor %}
  {% assign subcommand1 = command5.subcommands.apply %}
      <tr>
        <td rowspan=10><a href="{{ site.baseurl }}/reference/mesheryctl/perf/apply">{{ subcommand1.name }}</a></td>
        <td></td>
        <td>{{ subcommand1.description }}</td>
      </tr>
  {% for flag_hash in subcommand1.flags %}{% assign flag = flag_hash[1] %}
      <tr>
        <td>{{ flag.name }}</td>
        <td>{{ flag.description }}</td>
      </tr>
  {% endfor %}
  {% assign subcommand2 = command5.subcommands.list %}
      <tr>
        <td><a href="{{ site.baseurl }}/reference/mesheryctl/perf/list">{{ subcommand2.name }}</a></td>
        <td></td>
        <td>{{ subcommand2.description }}</td>
      </tr>
  {% assign subcommand3 = command5.subcommands.view %}
      <tr>
        <td><a href="{{ site.baseurl }}/reference/mesheryctl/perf/view">{{ subcommand3.name }}</a></td>
        <td></td>
        <td>{{ subcommand3.description }}</td>
      </tr>
</thead>
</table>


## Service Mesh Lifecycle and Configuration Management

<table>
<thead>
  <tr>
    <th>Main Command</th>
    <th>Command</th>
    <th>Flag</th>
    <th>Function</th>
  </tr>
  {% assign command6 = site.data.mesheryctlcommands.cmds.mesh %}
    <tr>
      <td rowspan=10><a href="{{ site.baseurl }}/reference/mesheryctl/mesh">{{ command6.name }}</a></td>
      <td></td>
      <td></td>
      <td>{{ command6.description }}</td>
    </tr>
    {% assign subcommand1 = command6.subcommands.validate %}
      <tr>
        <td rowspan=5><a href="{{ site.baseurl }}/reference/mesheryctl/mesh/validate">{{ subcommand1.name }}</a></td>
        <td></td>
        <td>{{ subcommand1.description }}</td>
      </tr>
      {% for flag_hash in subcommand1.flags %}{% assign flag = flag_hash[1] %}
        <tr>
          <td>{{ flag.name }}</td>
          <td>{{ flag.description }}</td>
        </tr>
      {% endfor %}
    {% assign subcommand2 = command6.subcommands.deploy %}
      <tr>
        <td rowspan=4><a href="{{ site.baseurl }}/reference/mesheryctl/mesh/deploy">{{ subcommand2.name }}</a></td>
        <td></td>
        <td>{{ subcommand2.description }}</td>
      </tr>
      {% for flag_hash in subcommand2.flags %}{% assign flag = flag_hash[1] %}
        <tr>
          <td>{{ flag.name }}</td>
          <td>{{ flag.description }}</td>
        </tr>
      {% endfor %}
</thead>
</table>

## Service Mesh Pattern Configuration and Management

<table>
<thead>
  <tr>
    <th>Main Command</th>
    <th>Command</th>
    <th>Flag</th>
    <th>Function</th>
  </tr>
  {% assign command7 = site.data.mesheryctlcommands.cmds.pattern %}
    <tr>
      <td rowspan=12><a href="{{ site.baseurl }}/reference/mesheryctl/pattern">{{ command7.name }}</a></td>
      <td></td>
      <td></td>
      <td>{{ command7.description }}</td>
    </tr>
    {% for flag_hash in command7.flags %}{% assign flag = flag_hash[1] %}
      <tr>
        <td></td>
        <td>{{ flag.name }}</td>
        <td>{{ flag.description }}</td>
      </tr>
    {% endfor %}
    {% assign subcommand1 = command7.subcommands.list %}
      <tr>
        <td><a href="{{ site.baseurl }}/reference/mesheryctl/pattern/list">{{ subcommand1.name }}</a></td>
        <td></td>
        <td>{{ subcommand1.description }}</td>
      </tr>
      {% for flag_hash in subcommand1.flags %}{% assign flag = flag_hash[1] %}
        <tr>
          <td></td>
          <td>{{ flag.name }}</td>
          <td>{{ flag.description }}</td>
      </tr>
      {% endfor %}
    {% assign subcommand2 = command7.subcommands.apply %}
      <tr>
        <td><a href="{{ site.baseurl }}/reference/mesheryctl/pattern/apply">{{ subcommand2.name }}</a></td>
        <td></td>
        <td>{{ subcommand2.description }}</td>
      </tr>
      {% for flag_hash in subcommand2.flags %}{% assign flag = flag_hash[1] %}
        <tr>
          <td></td>
          <td>{{ flag.name }}</td>
          <td>{{ flag.description }}</td>
      </tr>
      {% endfor %}
    {% assign subcommand3 = command7.subcommands.view %}
      <tr>
        <td><a href="{{ site.baseurl }}/reference/mesheryctl/pattern/view">{{ subcommand3.name }}</a></td>
        <td></td>
        <td>{{ subcommand3.description }}</td>
      </tr>
      {% for flag_hash in subcommand3.flags %}{% assign flag = flag_hash[1] %}
        <tr>
          <td></td>
          <td>{{ flag.name }}</td>
          <td>{{ flag.description }}</td>
      </tr>
      {% endfor %}
    {% assign subcommand4 = command7.subcommands.delete %}
      <tr>
        <td><a href="{{ site.baseurl }}/reference/mesheryctl/pattern/delete">{{ subcommand4.name }}</a></td>
        <td></td>
        <td>{{ subcommand4.description }}</td>
      </tr>
      {% for flag_hash in subcommand4.flags %}{% assign flag = flag_hash[1] %}
        <tr>
          <td></td>
          <td>{{ flag.name }}</td>
          <td>{{ flag.description }}</td>
      </tr>
      {% endfor %}
</thead>
</table>
<|MERGE_RESOLUTION|>--- conflicted
+++ resolved
@@ -67,11 +67,9 @@
   </tr>
   {% assign command2 = site.data.mesheryctlcommands.cmds.system %}
     <tr>
-<<<<<<< HEAD
-      <td rowspan=20><a href="{{ site.baseurl }}/reference/mesheryctl/system">{{ command.name }}</a></td>
-=======
+
       <td rowspan=18><a href="{{ site.baseurl }}/reference/mesheryctl/system">{{ command2.name }}</a></td>
->>>>>>> 26a93c9d
+
       <td></td>
       <td></td>
       <td>{{ command2.description }}</td>
@@ -167,73 +165,34 @@
         <td>{{ flag.description }}</td>
       </tr>
     {% endfor %}
-<<<<<<< HEAD
-  {% endfor %}
-  {% for subcommand_hash in site.data.mesheryctlcommands.lifecycle.system.login.command %}{% assign subcommand = subcommand_hash[1] %}
-    <tr>
-      <td><a href="{{ site.baseurl }}/reference/mesheryctl/system/login">{{ subcommand.name }}</a></td>
-      <td></td>
-      <td>{{ subcommand.description }}</td>
-    </tr>
-    {% for flag_hash in site.data.mesheryctlcommands.lifecycle.system.login.flag %}{% assign flag = flag_hash[1] %}
-      <tr>
-        <td>{{ flag.flag }}</td>
+
+    {% assign subcommand8 = command2.subcommands.restart %}
+
+    <tr>
+      <td rowspan=2><a href="{{ site.baseurl }}/reference/mesheryctl/system/restart">{{ subcommand8.name }}</a></td>
+      <td></td>
+      <td>{{ subcommand8.description }}</td>
+    </tr>
+    {% for flag_hash in subcommand8.flags %}{% assign flag = flag_hash[1] %}
+      <tr>
+        <td>{{ flag.name }}</td>
+        <td>{{ flag.description }}</td>
+      </tr>
+    {% endfor %}
+    {% assign subcommand9 = command2.subcommands.status %}
+    <tr>
+      <td><a href="{{ site.baseurl }}/reference/mesheryctl/system/status">{{ subcommand9.name }}</a></td>
+      <td></td>
+      <td>{{ subcommand9.description }}</td>
+    </tr>
+    {% for flag_hash in subcommand9.flags %}{% assign flag = flag_hash[1] %}
+      <tr>
+        <td>{{ flag.name }}</td>
         <td>{{ flag.description }}</td>
       </tr>
     {% endfor %}  
-  {% endfor %}
-  {% for subcommand_hash in site.data.mesheryctlcommands.lifecycle.system.logout.command %}{% assign subcommand = subcommand_hash[1] %}
-    <tr>
-      <td><a href="{{ site.baseurl }}/reference/mesheryctl/system/logout">{{ subcommand.name }}</a></td>
-      <td></td>
-      <td>{{ subcommand.description }}</td>
-    </tr>
-    {% for flag_hash in site.data.mesheryctlcommands.lifecycle.system.logout.flag %}{% assign flag = flag_hash[1] %}
-      <tr>
-        <td>{{ flag.flag }}</td>
-        <td>{{ flag.description }}</td>
-      </tr>
-    {% endfor %}  
-  {% endfor %}
-  {% for subcommand_hash in site.data.mesheryctlcommands.lifecycle.system.restart.command %}{% assign subcommand = subcommand_hash[1] %}
-=======
-    {% assign subcommand8 = command2.subcommands.restart %}
->>>>>>> 26a93c9d
-    <tr>
-      <td rowspan=2><a href="{{ site.baseurl }}/reference/mesheryctl/system/restart">{{ subcommand8.name }}</a></td>
-      <td></td>
-      <td>{{ subcommand8.description }}</td>
-    </tr>
-    {% for flag_hash in subcommand8.flags %}{% assign flag = flag_hash[1] %}
-      <tr>
-        <td>{{ flag.name }}</td>
-        <td>{{ flag.description }}</td>
-      </tr>
-    {% endfor %}
-    {% assign subcommand9 = command2.subcommands.status %}
-    <tr>
-      <td><a href="{{ site.baseurl }}/reference/mesheryctl/system/status">{{ subcommand9.name }}</a></td>
-      <td></td>
-      <td>{{ subcommand9.description }}</td>
-    </tr>
-    {% for flag_hash in subcommand9.flags %}{% assign flag = flag_hash[1] %}
-      <tr>
-        <td>{{ flag.name }}</td>
-        <td>{{ flag.description }}</td>
-      </tr>
-    {% endfor %}  
-<<<<<<< HEAD
-    {% endfor %}
-  
-  {% for subcommand_hash in site.data.mesheryctlcommands.lifecycle.system.subcommands %}{% assign subcommand = subcommand_hash[1] %}
-    <tr>
-      <td>{{ subcommand.name }}</td>
-      <td></td>
-      <td>{{ subcommand.description }}</td>
-    </tr>
-  {% endfor %}
-=======
->>>>>>> 26a93c9d
+
+
 
   {% assign command3 = site.data.mesheryctlcommands.cmds.system-channel %}
         <tr>
@@ -481,4 +440,4 @@
       </tr>
       {% endfor %}
 </thead>
-</table>
+</table>