--- conflicted
+++ resolved
@@ -45,18 +45,12 @@
 
 Note
 <br />Run the following command on Powershell to check your Windows build and version:
-<<<<<<< HEAD
-```[System.Environment]::OSVersion.Version```
-
-## **Steps**
-=======
  <pre class="codeblock-pre"><div class="codeblock">
  <div class="clipboardjs">
 [System.Environment]::OSVersion.Version
  </div></div>
  </pre>
 ### Steps
->>>>>>> cc7daa84
 Perform the following steps in order:
 
 ### 1. <a name="step1" href="https://docs.microsoft.com/en-us/windows/wsl/install-win10"><b>Install Windows Subsystem for Linux (WSL)</b></a> 
@@ -70,11 +64,7 @@
  </div></div>
  </pre>
 
-<<<<<<< HEAD
-#### **Choosing your WSL version:**
-=======
 ##### Choosing your WSL version:
->>>>>>> cc7daa84
 
 <h6><b><a href="https://docs.microsoft.com/en-us/windows/wsl/release-notes#build-18917" name="wsl2">WSL2</a></b> (Recommended)</h6>
 Set the default version to *WSL2*, which will be inherited by any distro you wish to use.
