---
layout: page
title: Tanzu Service Mesh Adapter
name: Tanzu SM
version: pre-GA
port: 10009/tcp
project_status: alpha
github_link: https://github.com/layer5io/meshery-tanzu-sm
image: /docs/assets/img/service-meshes/tanzu.png
---
# {{ page.name }}

| Service Mesh   | Adapter Status | Latest Supported Mesh Version |
| :------------: | :------------:   | :------------:              |
| {{page.title}} | [{{ page.project_status }}]({{ page.github_link }}) | {{page.version}}  |

### Lifecycle management

<<<<<<< HEAD
The {{page.name}} can install **{{page.version}}** of the {{page.mesh_name}} service mesh. A number of sample applications for {{page.mesh_name}} can also be installed using Meshery.
=======
The {{page.name}} can install **{{page.version}}** of the {{page.name}} service mesh. The SMI adapter for Kuma can also be installed using Meshery. 
>>>>>>> 9350b0a3

### Suggested Topics

- Examine [Meshery's architecture]({{ site.baseurl }}/architecture) and how adapters fit in as a component.
- Learn more about [Meshery Adapters]({{ site.baseurl }}/architecture/adapters).

### Sample Application

The Meshery adapter for {{ page.name }} includes some sample applications operations. Meshery can be used to deploy any of these sample applications.  

- [BookInfo](https://github.com/layer5io/istio-service-mesh-workshop/blob/master/lab-2/README.md#what-is-the-bookinfo-application)
    - This application is a polyglot composition of microservices are written in different languages and sample BookInfo application displays information about a book, similar to a single catalog entry of an online book store.
- [httpbin](https://httpbin.org)
    - This is a simple HTTP Request & Response Service.
- [hipster](https://github.com/GoogleCloudPlatform/microservices-demo)
    - Hipster Shop Application is a web-based, e-commerce demo application from the Google Cloud Platform.
<|MERGE_RESOLUTION|>--- conflicted
+++ resolved
@@ -1,7 +1,8 @@
 ---
 layout: page
 title: Tanzu Service Mesh Adapter
-name: Tanzu SM
+name: Meshery adapter for Tanzu Service Mesh
+mesh_name: Tanzu Service Mesh
 version: pre-GA
 port: 10009/tcp
 project_status: alpha
@@ -16,11 +17,8 @@
 
 ### Lifecycle management
 
-<<<<<<< HEAD
-The {{page.name}} can install **{{page.version}}** of the {{page.mesh_name}} service mesh. A number of sample applications for {{page.mesh_name}} can also be installed using Meshery.
-=======
-The {{page.name}} can install **{{page.version}}** of the {{page.name}} service mesh. The SMI adapter for Kuma can also be installed using Meshery. 
->>>>>>> 9350b0a3
+The {{page.name}} can install **{{page.version}}** of {{page.mesh_name}}. A number of sample applications for {{page.mesh_name}} can also be installed using Meshery.
+
 
 ### Suggested Topics
 
