--- conflicted
+++ resolved
@@ -152,7 +152,6 @@
 	UserCtxKey ContextKey = "user"
 
 	// UserPrefsCtxKey is the context key for persisting user preferences to context
-<<<<<<< HEAD
 	PerfObjCtxKey ContextKey = "perf_obj"
 
 	KubeHanderKey ContextKey = "kube_handler"
@@ -160,12 +159,9 @@
 	KubeConfigKey ContextKey = "kubeconfig"
 
 	KubeContextKey ContextKey = "kubecontext"
-=======
-	PerfObjCtxKey = "perf_obj"
 
 	// UserPrefsCtxKey is the context key for latest broker endpoint to context
 	BrokerURLCtxKey = "broker_endpoint"
->>>>>>> 2f521993
 )
 
 // IsSupported returns true if the given feature is listed as one of
