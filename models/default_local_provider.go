package models

import (
	"bytes"
	"encoding/base64"
	"encoding/json"
	"fmt"
	"io/ioutil"
	"net/http"
	"net/url"
	"path/filepath"
	"strconv"
	"strings"
	"sync"

	"github.com/gofrs/uuid"
	"github.com/layer5io/meshery/models/walker"
	"github.com/layer5io/meshkit/database"
	mesherykube "github.com/layer5io/meshkit/utils/kubernetes"
	"github.com/layer5io/meshsync/pkg/model"
	SMP "github.com/layer5io/service-mesh-performance/spec"
	"github.com/pkg/errors"
	"github.com/sirupsen/logrus"
	"github.com/spf13/viper"
)

// DefaultLocalProvider - represents a local provider
type DefaultLocalProvider struct {
	*MapPreferencePersister
	ProviderProperties
<<<<<<< HEAD
	ProviderBaseURL                 string
	ResultPersister                 *MesheryResultsPersister
	SmiResultPersister              *BitCaskSmiResultsPersister
	TestProfilesPersister           *BitCaskTestProfilesPersister
	PerformanceProfilesPersister    *PerformanceProfilePersister
	MesheryPatternPersister         *MesheryPatternPersister
	MesheryPatternResourcePersister *PatternResourcePersister
	MesheryFilterPersister          *MesheryFilterPersister
	GenericPersister                database.Handler
	GraphqlHandler                  http.Handler
	GraphqlPlayground               http.Handler
	KubeClient                      *mesherykube.Client
=======
	ProviderBaseURL              string
	ResultPersister              *MesheryResultsPersister
	SmiResultPersister           *BitCaskSmiResultsPersister
	TestProfilesPersister        *BitCaskTestProfilesPersister
	PerformanceProfilesPersister *PerformanceProfilePersister
	MesheryPatternPersister      *MesheryPatternPersister
	MesheryFilterPersister       *MesheryFilterPersister
	MesheryApplicationPersister  *MesheryApplicationPersister
	GenericPersister             database.Handler
	GraphqlHandler               http.Handler
	GraphqlPlayground            http.Handler
	KubeClient                   *mesherykube.Client
>>>>>>> ad5d9a7c
}

// Initialize will initialize the local provider
func (l *DefaultLocalProvider) Initialize() {
	l.ProviderName = "None"
	l.ProviderDescription = []string{
		"Ephemeral sessions",
		"Environment setup not saved",
		"No performance test result history",
		"Free Use",
	}
	l.ProviderType = LocalProviderType
	l.PackageVersion = viper.GetString("BUILD")
	l.PackageURL = ""
	l.Extensions = Extensions{}
	l.Capabilities = Capabilities{
		// {Feature: PersistMesheryPatterns},
	}
}

// Name - Returns Provider's friendly name
func (l *DefaultLocalProvider) Name() string {
	return l.ProviderName
}

// Description - returns a short description of the provider for display in the Provider UI
func (l *DefaultLocalProvider) Description() []string {
	return l.ProviderDescription
}

// GetProviderType - Returns ProviderType
func (l *DefaultLocalProvider) GetProviderType() ProviderType {
	return l.ProviderType
}

// GetProviderProperties - Returns all the provider properties required
func (l *DefaultLocalProvider) GetProviderProperties() ProviderProperties {
	return l.ProviderProperties
}

// PackageLocation returns an empty string as there is no extension package for
// the local provider
func (l *DefaultLocalProvider) PackageLocation() string {
	return ""
}

// GetProviderCapabilities returns all of the provider properties
func (l *DefaultLocalProvider) GetProviderCapabilities(w http.ResponseWriter, r *http.Request) {
	encoder := json.NewEncoder(w)
	if err := encoder.Encode(l.ProviderProperties); err != nil {
		http.Error(w, "failed to encode provider capabilities", http.StatusInternalServerError)
	}
}

// InitiateLogin - initiates login flow and returns a true to indicate the handler to "return" or false to continue
func (l *DefaultLocalProvider) InitiateLogin(w http.ResponseWriter, r *http.Request, fromMiddleWare bool) {
	// l.issueSession(w, r, fromMiddleWare)
}

// issueSession issues a cookie session after successful login
func (l *DefaultLocalProvider) issueSession(w http.ResponseWriter, req *http.Request, fromMiddleWare bool) {
	if !fromMiddleWare {
		returnURL := "/"
		if req.RequestURI != "" {
			returnURL = req.RequestURI
		}
		http.Redirect(w, req, returnURL, http.StatusFound)
	}
}

func (l *DefaultLocalProvider) fetchUserDetails() *User {
	return &User{
		UserID:    "meshery",
		FirstName: "Meshery",
		LastName:  "Meshery",
		AvatarURL: "",
	}
}

// GetUserDetails - returns the user details
func (l *DefaultLocalProvider) GetUserDetails(req *http.Request) (*User, error) {
	return l.fetchUserDetails(), nil
}

// GetSession - returns the session
func (l *DefaultLocalProvider) GetSession(req *http.Request) error {
	return nil
}

// GetProviderToken - returns provider token
func (l *DefaultLocalProvider) GetProviderToken(req *http.Request) (string, error) {
	return "", nil
}

// Logout - logout from provider backend
func (l *DefaultLocalProvider) Logout(w http.ResponseWriter, req *http.Request) {
	http.Redirect(w, req, "/login", http.StatusFound)
}

// FetchResults - fetches results from provider backend
func (l *DefaultLocalProvider) FetchResults(req *http.Request, page, pageSize, search, order, profileID string) ([]byte, error) {
	pg, err := strconv.ParseUint(page, 10, 32)
	if err != nil {
		err = errors.Wrapf(err, "unable to parse page number")
		logrus.Error(err)
		return nil, err
	}
	pgs, err := strconv.ParseUint(pageSize, 10, 32)
	if err != nil {
		err = errors.Wrapf(err, "unable to parse page size")
		logrus.Error(err)
		return nil, err
	}
	return l.ResultPersister.GetResults(pg, pgs, profileID)
}

// FetchResults - fetches results from provider backend
func (l *DefaultLocalProvider) FetchAllResults(req *http.Request, page, pageSize, search, order, from, to string) ([]byte, error) {
	if page == "" {
		page = "0"
	}
	if pageSize == "" {
		pageSize = "10"
	}
	pg, err := strconv.ParseUint(page, 10, 32)
	if err != nil {
		err = errors.Wrapf(err, "unable to parse page number")
		logrus.Error(err)
		return nil, err
	}
	pgs, err := strconv.ParseUint(pageSize, 10, 32)
	if err != nil {
		err = errors.Wrapf(err, "unable to parse page size")
		logrus.Error(err)
		return nil, err
	}

	return l.ResultPersister.GetAllResults(pg, pgs)
}

// GetResult - fetches result from provider backend for the given result id
func (l *DefaultLocalProvider) GetResult(req *http.Request, resultID uuid.UUID) (*MesheryResult, error) {
	// key := uuid.FromStringOrNil(resultID)
	if resultID == uuid.Nil {
		return nil, fmt.Errorf("given resultID is not valid")
	}
	return l.ResultPersister.GetResult(resultID)
}

// PublishResults - publishes results to the provider backend synchronously
func (l *DefaultLocalProvider) PublishResults(req *http.Request, result *MesheryResult, profileID string) (string, error) {
	profileUUID, err := uuid.FromString(profileID)
	if err != nil {
		logrus.Error(errors.Wrap(err, "error - invalid performance profile id"))
		return "", err
	}

	result.PerformanceProfile = &profileUUID
	data, err := json.Marshal(result)
	if err != nil {
		logrus.Error(errors.Wrap(err, "error - unable to marshal meshery result for shipping"))
		return "", err
	}
	user, _ := l.GetUserDetails(req)
	pref, _ := l.ReadFromPersister(user.UserID)
	if !pref.AnonymousPerfResults {
		return "", nil
	}

	logrus.Debugf("Result: %s, size: %d", data, len(data))
	resultID, _ := l.shipResults(req, data)

	key := uuid.FromStringOrNil(resultID)
	logrus.Debugf("key: %s, is nil: %t", key.String(), (key == uuid.Nil))
	if key == uuid.Nil {
		key, _ = uuid.NewV4()
		result.ID = key
		data, err = json.Marshal(result)
		if err != nil {
			logrus.Error(errors.Wrap(err, "error - unable to marshal meshery result for persisting"))
			return "", err
		}
	}
	if err := l.ResultPersister.WriteResult(key, data); err != nil {
		return "", err
	}

	return key.String(), nil
}

// FetchSmiResults - fetches results from provider backend
func (l *DefaultLocalProvider) FetchSmiResults(req *http.Request, page, pageSize, search, order string) ([]byte, error) {
	pg, err := strconv.ParseUint(page, 10, 32)
	if err != nil {
		err = errors.Wrapf(err, "unable to parse page number")
		logrus.Error(err)
		return nil, err
	}
	pgs, err := strconv.ParseUint(pageSize, 10, 32)
	if err != nil {
		err = errors.Wrapf(err, "unable to parse page size")
		logrus.Error(err)
		return nil, err
	}
	return l.SmiResultPersister.GetResults(pg, pgs)
}

// PublishSmiResults - publishes results to the provider backend synchronously
func (l *DefaultLocalProvider) PublishSmiResults(result *SmiResult) (string, error) {
	key, _ := uuid.NewV4()
	result.ID = key
	data, err := json.Marshal(result)
	if err != nil {
		logrus.Error(errors.Wrap(err, "error - unable to marshal meshery result for persisting"))
		return "", err
	}

	if err := l.SmiResultPersister.WriteResult(key, data); err != nil {
		return "", err
	}

	return key.String(), nil
}

func (l *DefaultLocalProvider) shipResults(req *http.Request, data []byte) (string, error) {
	bf := bytes.NewBuffer(data)
	remoteProviderURL, _ := url.Parse(l.ProviderBaseURL + "/result")
	cReq, _ := http.NewRequest(http.MethodPost, remoteProviderURL.String(), bf)
	cReq.Header.Set("X-API-Key", GlobalTokenForAnonymousResults)
	c := &http.Client{}
	resp, err := c.Do(cReq)
	if err != nil {
		logrus.Warnf("unable to send results: %v", err)
		return "", nil
	}
	defer func() {
		_ = resp.Body.Close()
	}()

	bdr, err := ioutil.ReadAll(resp.Body)
	if err != nil {
		logrus.Warnf("unable to read response body: %v", err)
		return "", nil
	}
	if resp.StatusCode == http.StatusCreated {
		// logrus.Infof("results successfully published to reomote provider")
		idMap := map[string]string{}
		if err = json.Unmarshal(bdr, &idMap); err != nil {
			logrus.Warnf("unable to unmarshal body: %v", err)
			return "", nil
		}
		resultID, ok := idMap["id"]
		if ok {
			return resultID, nil
		}
		return "", nil
	}
	logrus.Warnf("error while sending results: %s", bdr)
	return "", nil
}

// PublishMetrics - publishes metrics to the provider backend asyncronously
func (l *DefaultLocalProvider) PublishMetrics(_ string, result *MesheryResult) error {
	data, err := json.Marshal(result)
	if err != nil {
		logrus.Error(errors.Wrap(err, "error - unable to marshal meshery metrics for shipping"))
		return err
	}

	logrus.Debugf("Result: %s, size: %d", data, len(data))
	bf := bytes.NewBuffer(data)

	remoteProviderURL, _ := url.Parse(l.ProviderBaseURL + "/result/metrics")
	cReq, _ := http.NewRequest(http.MethodPut, remoteProviderURL.String(), bf)
	cReq.Header.Set("X-API-Key", GlobalTokenForAnonymousResults)
	c := &http.Client{}
	resp, err := c.Do(cReq)
	if err != nil {
		logrus.Warnf("unable to send metrics: %v", err)
		return nil
	}
	if resp.StatusCode == http.StatusOK {
		logrus.Infof("metrics successfully published to remote provider")
		return nil
	}
	defer func() {
		_ = resp.Body.Close()
	}()
	bdr, err := ioutil.ReadAll(resp.Body)
	if err != nil {
		logrus.Warnf("unable to read response body: %v", err)
		return nil
	}
	logrus.Warnf("error while sending metrics: %s", bdr)
	return nil
}

// RecordPreferences - records the user preference
func (l *DefaultLocalProvider) RecordPreferences(req *http.Request, userID string, data *Preference) error {
	return l.MapPreferencePersister.WriteToPersister(userID, data)
}

// UpdateToken - specific to remote auth
func (l *DefaultLocalProvider) UpdateToken(http.ResponseWriter, *http.Request) {}

// TokenHandler - specific to remote auth
func (l *DefaultLocalProvider) TokenHandler(w http.ResponseWriter, r *http.Request, fromMiddleWare bool) {
}

// ExtractToken - Returns the auth token and the provider type
func (l *DefaultLocalProvider) ExtractToken(w http.ResponseWriter, r *http.Request) {
	resp := map[string]interface{}{
		"meshery-provider": l.Name(),
		tokenName:          "",
	}
	logrus.Debugf("encoded response : %v", resp)
	if err := json.NewEncoder(w).Encode(resp); err != nil {
		logrus.Errorf("Unable to extract auth details: %v", err)
		http.Error(w, "unable to extract auth details", http.StatusInternalServerError)
	}
}

// SMPTestConfigStore Stores the given PerformanceTestConfig into local datastore
func (l *DefaultLocalProvider) SMPTestConfigStore(req *http.Request, perfConfig *SMP.PerformanceTestConfig) (string, error) {
	uid, err := uuid.NewV4()
	if err != nil {
		logrus.Error(errors.Wrap(err, "error - unable to generate new UUID"))
		return "", err
	}
	perfConfig.Id = uid.String()
	data, err := json.Marshal(perfConfig)
	if err != nil {
		logrus.Error(errors.Wrap(err, "error - unable to marshal test config for persisting"))
		return "", err
	}
	return uid.String(), l.TestProfilesPersister.WriteTestConfig(uid, data)
}

// SMPTestConfigGet gets the given PerformanceTestConfig from the local datastore
func (l *DefaultLocalProvider) SMPTestConfigGet(req *http.Request, testUUID string) (*SMP.PerformanceTestConfig, error) {
	uid, err := uuid.FromString(testUUID)
	if err != nil {
		logrus.Error(errors.Wrap(err, "error - unable to generate new UUID"))
		return nil, err
	}
	return l.TestProfilesPersister.GetTestConfig(uid)
}

// SMPTestConfigFetch gets all the PerformanceTestConfigs from the local datastore
func (l *DefaultLocalProvider) SMPTestConfigFetch(req *http.Request, page, pageSize, search, order string) ([]byte, error) {
	pg, err := strconv.ParseUint(page, 10, 32)
	if err != nil {
		err = errors.Wrapf(err, "unable to parse page number")
		logrus.Error(err)
		return nil, err
	}
	pgs, err := strconv.ParseUint(pageSize, 10, 32)
	if err != nil {
		err = errors.Wrapf(err, "unable to parse page size")
		logrus.Error(err)
		return nil, err
	}
	return l.TestProfilesPersister.GetTestConfigs(pg, pgs)
}

// SMPTestConfigDelete deletes the given PerformanceTestConfig from the local datastore
func (l *DefaultLocalProvider) SMPTestConfigDelete(req *http.Request, testUUID string) error {
	uid, err := uuid.FromString(testUUID)
	if err != nil {
		logrus.Error(errors.Wrap(err, "error - unable to generate new UUID"))
		return err
	}
	return l.TestProfilesPersister.DeleteTestConfig(uid)
}

func (l *DefaultLocalProvider) SaveMesheryPatternResource(token string, resource *PatternResource) (*PatternResource, error) {
	return l.MesheryPatternResourcePersister.SavePatternResource(resource)
}

func (l *DefaultLocalProvider) GetMesheryPatternResource(token, resourceID string) (*PatternResource, error) {
	id := uuid.FromStringOrNil(resourceID)
	return l.MesheryPatternResourcePersister.GetPatternResource(id)
}

func (l *DefaultLocalProvider) GetMesheryPatternResources(
	token,
	page,
	pageSize,
	search,
	order,
	name,
	namespace,
	typ,
	oamType string,
) (*PatternResourcePage, error) {
	if page == "" {
		page = "0"
	}
	if pageSize == "" {
		pageSize = "10"
	}

	pg, err := strconv.ParseUint(page, 10, 32)
	if err != nil {
		err = errors.Wrapf(err, "unable to parse page number")
		logrus.Error(err)
		return nil, err
	}

	pgs, err := strconv.ParseUint(pageSize, 10, 32)
	if err != nil {
		err = errors.Wrapf(err, "unable to parse page size")
		logrus.Error(err)
		return nil, err
	}

	return l.MesheryPatternResourcePersister.GetPatternResources(
		search, order, name, namespace, typ, oamType, pg, pgs,
	)
}

func (l *DefaultLocalProvider) DeleteMesheryResource(token, resourceID string) error {
	id := uuid.FromStringOrNil(resourceID)
	return l.MesheryPatternResourcePersister.DeletePatternResource(id)
}

// SaveMesheryPattern saves given pattern with the provider
func (l *DefaultLocalProvider) SaveMesheryPattern(tokenString string, pattern *MesheryPattern) ([]byte, error) {
	return l.MesheryPatternPersister.SaveMesheryPattern(pattern)
}

// GetMesheryPatterns gives the patterns stored with the provider
func (l *DefaultLocalProvider) GetMesheryPatterns(req *http.Request, page, pageSize, search, order string) ([]byte, error) {
	if page == "" {
		page = "0"
	}
	if pageSize == "" {
		pageSize = "10"
	}

	pg, err := strconv.ParseUint(page, 10, 32)
	if err != nil {
		err = errors.Wrapf(err, "unable to parse page number")
		logrus.Error(err)
		return nil, err
	}

	pgs, err := strconv.ParseUint(pageSize, 10, 32)
	if err != nil {
		err = errors.Wrapf(err, "unable to parse page size")
		logrus.Error(err)
		return nil, err
	}

	return l.MesheryPatternPersister.GetMesheryPatterns(search, order, pg, pgs)
}

// GetMesheryPattern gets pattern for the given patternID
func (l *DefaultLocalProvider) GetMesheryPattern(req *http.Request, patternID string) ([]byte, error) {
	id := uuid.FromStringOrNil(patternID)
	return l.MesheryPatternPersister.GetMesheryPattern(id)
}

// DeleteMesheryPattern deletes a meshery pattern with the given id
func (l *DefaultLocalProvider) DeleteMesheryPattern(req *http.Request, patternID string) ([]byte, error) {
	id := uuid.FromStringOrNil(patternID)
	return l.MesheryPatternPersister.DeleteMesheryPattern(id)
}

// RemotePatternFile takes in the
func (l *DefaultLocalProvider) RemotePatternFile(req *http.Request, resourceURL, path string, save bool) ([]byte, error) {
	parsedURL, err := url.Parse(resourceURL)
	if err != nil {
		return nil, err
	}

	// Check if hostname is github
	if parsedURL.Host == "github.com" {
		parsedPath := strings.Split(parsedURL.Path, "/")
		if len(parsedPath) < 3 {
			return nil, fmt.Errorf("malformed URL: url should be of type github.com/<owner>/<repo>/[branch]")
		}

		owner := parsedPath[1]
		repo := parsedPath[2]
		branch := "main"

		if len(parsedPath) == 4 {
			branch = parsedPath[3]
		}

		pfs, err := githubRepoPatternScan(owner, repo, path, branch)
		if err != nil {
			return nil, err
		}

		if save {
			return l.MesheryPatternPersister.SaveMesheryPatterns(pfs)
		}

		return json.Marshal(pfs)
	}

	// Fallback to generic HTTP import
	pfs, err := genericHTTPPatternFile(resourceURL)
	if err != nil {
		return nil, err
	}
	if save {
		return l.MesheryPatternPersister.SaveMesheryPatterns(pfs)
	}

	return json.Marshal(pfs)
}

// SaveMesheryFilter saves given filter with the provider
func (l *DefaultLocalProvider) SaveMesheryFilter(tokenString string, filter *MesheryFilter) ([]byte, error) {
	return l.MesheryFilterPersister.SaveMesheryFilter(filter)
}

// GetMesheryFilters gives the filters stored with the provider
func (l *DefaultLocalProvider) GetMesheryFilters(req *http.Request, page, pageSize, search, order string) ([]byte, error) {
	if page == "" {
		page = "0"
	}
	if pageSize == "" {
		pageSize = "10"
	}

	pg, err := strconv.ParseUint(page, 10, 32)
	if err != nil {
		err = errors.Wrapf(err, "unable to parse page number")
		logrus.Error(err)
		return nil, err
	}

	pgs, err := strconv.ParseUint(pageSize, 10, 32)
	if err != nil {
		err = errors.Wrapf(err, "unable to parse page size")
		logrus.Error(err)
		return nil, err
	}

	return l.MesheryFilterPersister.GetMesheryFilters(search, order, pg, pgs)
}

// GetMesheryFilter gets filter for the given filterID
func (l *DefaultLocalProvider) GetMesheryFilter(req *http.Request, filterID string) ([]byte, error) {
	id := uuid.FromStringOrNil(filterID)
	return l.MesheryFilterPersister.GetMesheryFilter(id)
}

// DeleteMesheryFilter deletes a meshery filter with the given id
func (l *DefaultLocalProvider) DeleteMesheryFilter(req *http.Request, filterID string) ([]byte, error) {
	id := uuid.FromStringOrNil(filterID)
	return l.MesheryFilterPersister.DeleteMesheryFilter(id)
}

// RemoteFilterFile takes in the
func (l *DefaultLocalProvider) RemoteFilterFile(req *http.Request, resourceURL, path string, save bool) ([]byte, error) {
	parsedURL, err := url.Parse(resourceURL)
	if err != nil {
		return nil, err
	}

	// Check if hostname is github
	if parsedURL.Host == "github.com" {
		parsedPath := strings.Split(parsedURL.Path, "/")
		if len(parsedPath) < 3 {
			return nil, fmt.Errorf("malformed URL: url should be of type github.com/<owner>/<repo>/[branch]")
		}

		owner := parsedPath[1]
		repo := parsedPath[2]
		branch := "main"

		if len(parsedPath) == 4 {
			branch = parsedPath[3]
		}

		ffs, err := githubRepoFilterScan(owner, repo, path, branch)
		if err != nil {
			return nil, err
		}

		if save {
			return l.MesheryFilterPersister.SaveMesheryFilters(ffs)
		}

		return json.Marshal(ffs)
	}

	// Fallback to generic HTTP import
	ffs, err := genericHTTPFilterFile(resourceURL)
	if err != nil {
		return nil, err
	}
	if save {
		return l.MesheryFilterPersister.SaveMesheryFilters(ffs)
	}

	return json.Marshal(ffs)
}

// SaveMesheryApplication saves given application with the provider
func (l *DefaultLocalProvider) SaveMesheryApplication(tokenString string, application *MesheryApplication) ([]byte, error) {
	return l.MesheryApplicationPersister.SaveMesheryApplication(application)
}

// GetMesheryApplications gives the applications stored with the provider
func (l *DefaultLocalProvider) GetMesheryApplications(req *http.Request, page, pageSize, search, order string) ([]byte, error) {
	if page == "" {
		page = "0"
	}
	if pageSize == "" {
		pageSize = "10"
	}

	pg, err := strconv.ParseUint(page, 10, 32)
	if err != nil {
		err = errors.Wrapf(err, "unable to parse page number")
		logrus.Error(err)
		return nil, err
	}

	pgs, err := strconv.ParseUint(pageSize, 10, 32)
	if err != nil {
		err = errors.Wrapf(err, "unable to parse page size")
		logrus.Error(err)
		return nil, err
	}

	return l.MesheryApplicationPersister.GetMesheryApplications(search, order, pg, pgs)
}

// GetMesheryApplication gets application for the given applicationID
func (l *DefaultLocalProvider) GetMesheryApplication(req *http.Request, applicationID string) ([]byte, error) {
	id := uuid.FromStringOrNil(applicationID)
	return l.MesheryApplicationPersister.GetMesheryApplication(id)
}

// DeleteMesheryApplication deletes a meshery application with the given id
func (l *DefaultLocalProvider) DeleteMesheryApplication(req *http.Request, applicationID string) ([]byte, error) {
	id := uuid.FromStringOrNil(applicationID)
	return l.MesheryApplicationPersister.DeleteMesheryApplication(id)
}

// RemoteApplicationFile takes in the
func (l *DefaultLocalProvider) RemoteApplicationFile(req *http.Request, resourceURL, path string, save bool) ([]byte, error) {
	parsedURL, err := url.Parse(resourceURL)
	if err != nil {
		return nil, err
	}

	// Check if hostname is github
	if parsedURL.Host == "github.com" {
		parsedPath := strings.Split(parsedURL.Path, "/")
		if len(parsedPath) < 3 {
			return nil, fmt.Errorf("malformed URL: url should be of type github.com/<owner>/<repo>/[branch]")
		}

		owner := parsedPath[1]
		repo := parsedPath[2]
		branch := "main"

		if len(parsedPath) == 4 {
			branch = parsedPath[3]
		}

		pfs, err := githubRepoApplicationScan(owner, repo, path, branch)
		if err != nil {
			return nil, err
		}

		if save {
			return l.MesheryApplicationPersister.SaveMesheryApplications(pfs)
		}

		return json.Marshal(pfs)
	}

	// Fallback to generic HTTP import
	pfs, err := genericHTTPApplicationFile(resourceURL)
	if err != nil {
		return nil, err
	}
	if save {
		return l.MesheryApplicationPersister.SaveMesheryApplications(pfs)
	}

	return json.Marshal(pfs)
}

// SavePerformanceProfile saves given performance profile with the provider
func (l *DefaultLocalProvider) SavePerformanceProfile(tokenString string, performanceProfile *PerformanceProfile) ([]byte, error) {
	var uid uuid.UUID
	if performanceProfile.ID != nil {
		uid = *performanceProfile.ID
	} else {
		var err error
		uid, err = uuid.NewV4()
		if err != nil {
			logrus.Error(errors.Wrap(err, "error - unable to generate new UUID"))
			return nil, err
		}
		performanceProfile.ID = &uid
	}

	data, err := json.Marshal(performanceProfile)
	if err != nil {
		logrus.Error(errors.Wrap(err, "error - unable to marshal performance profile for persisting"))
		return nil, err
	}

	return data, l.PerformanceProfilesPersister.SavePerformanceProfile(uid, performanceProfile)
}

// GetPerformanceProfiles gives the performance profiles stored with the provider
func (l *DefaultLocalProvider) GetPerformanceProfiles(req *http.Request, page, pageSize, search, order string) ([]byte, error) {
	if page == "" {
		page = "0"
	}
	if pageSize == "" {
		pageSize = "10"
	}

	pg, err := strconv.ParseUint(page, 10, 32)
	if err != nil {
		err = errors.Wrapf(err, "unable to parse page number")
		logrus.Error(err)
		return nil, err
	}

	pgs, err := strconv.ParseUint(pageSize, 10, 32)
	if err != nil {
		err = errors.Wrapf(err, "unable to parse page size")
		logrus.Error(err)
		return nil, err
	}

	return l.PerformanceProfilesPersister.GetPerformanceProfiles("", "", "", pg, pgs)
}

// GetPerformanceProfile gets performance profile for the given performance profileID
func (l *DefaultLocalProvider) GetPerformanceProfile(req *http.Request, performanceProfileID string) ([]byte, error) {
	uid, err := uuid.FromString(performanceProfileID)
	if err != nil {
		logrus.Error(errors.Wrap(err, "error - unable to generate new UUID"))
		return nil, err
	}

	profile, err := l.PerformanceProfilesPersister.GetPerformanceProfile(uid)
	if err != nil {
		logrus.Error(errors.Wrap(err, "error - unable to get performance profile"))
		return nil, err
	}

	profileJSON, err := json.Marshal(profile)
	if err != nil {
		logrus.Error(errors.Wrap(err, "error - unable to marshal performance profile"))
		return nil, err
	}

	return profileJSON, nil
}

// DeletePerformanceProfile deletes a meshery performance profile with the given id
func (l *DefaultLocalProvider) DeletePerformanceProfile(req *http.Request, performanceProfileID string) ([]byte, error) {
	uid, err := uuid.FromString(performanceProfileID)
	if err != nil {
		logrus.Error(errors.Wrap(err, "error - unable to generate new UUID"))
		return nil, err
	}

	return l.PerformanceProfilesPersister.DeletePerformanceProfile(uid)
}

// SaveSchedule saves a schedule
func (l *DefaultLocalProvider) SaveSchedule(tokenString string, schedule *Schedule) ([]byte, error) {
	return []byte{}, fmt.Errorf("function not supported by local provider")
}

// GetSchedules gets the schedules stored by the current user
func (l *DefaultLocalProvider) GetSchedules(req *http.Request, page, pageSize, order string) ([]byte, error) {
	return []byte{}, fmt.Errorf("function not supported by local provider")
}

// GetSchedule gets a schedule with the given id
func (l *DefaultLocalProvider) GetSchedule(req *http.Request, scheduleID string) ([]byte, error) {
	return []byte{}, fmt.Errorf("function not supported by local provider")
}

// DeleteSchedule deletes a schedule with the given id
func (l *DefaultLocalProvider) DeleteSchedule(req *http.Request, scheduleID string) ([]byte, error) {
	return []byte{}, fmt.Errorf("function not supported by local provider")
}

// RecordMeshSyncData records the mesh sync data
func (l *DefaultLocalProvider) RecordMeshSyncData(obj model.Object) error {
	result := l.GenericPersister.Create(&obj)
	if result.Error != nil {
		return result.Error
	}

	return nil
}

// ReadMeshSyncData reads the mesh sync data
func (l *DefaultLocalProvider) ReadMeshSyncData() ([]model.Object, error) {
	objects := make([]model.Object, 0)
	result := l.GenericPersister.
		Preload("TypeMeta").
		Preload("ObjectMeta").
		Preload("ObjectMeta.Labels").
		Preload("ObjectMeta.Annotations").
		Preload("Spec").
		Preload("Status").
		Find(&objects)

	if result.Error != nil {
		return nil, result.Error
	}

	return objects, nil
}

// GetGenericPersister - to return persister
func (l *DefaultLocalProvider) GetGenericPersister() *database.Handler {
	return &l.GenericPersister
}

// GetGraphqlHandler - to return graphql handler instance
func (l *DefaultLocalProvider) GetGraphqlHandler() http.Handler {
	return l.GraphqlHandler
}

// GetGraphqlPlayground - to return graphql playground instance
func (l *DefaultLocalProvider) GetGraphqlPlayground() http.Handler {
	return l.GraphqlPlayground
}

// SetKubeClient - to set meshery kubernetes client
func (l *DefaultLocalProvider) SetKubeClient(client *mesherykube.Client) {
	l.KubeClient = client
}

// GetKubeClient - to get meshery kubernetes client
func (l *DefaultLocalProvider) GetKubeClient() *mesherykube.Client {
	return l.KubeClient
}

// githubRepoPatternScan & githubRepoFilterScan takes in github repo owner, repo name, path from where the file/files are needed
// to be imported
//
// If the path name is like dir1/dir2 then only the given path will be scanned for the file
// but if the path name is like dir1/dir2/** then it will recursively scan all of the directories
// inside the path. If path is empty then only the root is scanned for patterns/ filters
func githubRepoPatternScan(
	owner,
	repo,
	path,
	branch string,
) ([]MesheryPattern, error) {
	var mu sync.Mutex
	ghWalker := walker.NewGithub()
	result := make([]MesheryPattern, 0)

	err := ghWalker.
		Owner(owner).
		Repo(repo).
		Branch(branch).
		Root(path).
		RegisterFileInterceptor(func(data walker.GithubContentAPI) error {
			ext := filepath.Ext(data.Name)
			if ext == ".yml" || ext == ".yaml" {
				decodedContent, err := base64.StdEncoding.DecodeString(data.Content)
				if err != nil {
					return err
				}

				name, err := GetPatternName(string(decodedContent))
				if err != nil {
					return err
				}

				pf := MesheryPattern{
					Name:        name,
					PatternFile: string(decodedContent),
					Location: map[string]interface{}{
						"type":   "github",
						"host":   fmt.Sprintf("github.com/%s/%s", owner, repo),
						"path":   data.Path,
						"branch": branch,
					},
				}

				mu.Lock()
				result = append(result, pf)
				mu.Unlock()
			}

			return nil
		}).
		Walk()

	return result, err
}

func githubRepoFilterScan(
	owner,
	repo,
	path,
	branch string,
) ([]MesheryFilter, error) {
	var mu sync.Mutex
	ghWalker := walker.NewGithub()
	result := make([]MesheryFilter, 0)

	err := ghWalker.
		Owner(owner).
		Repo(repo).
		Branch(branch).
		Root(path).
		RegisterFileInterceptor(func(data walker.GithubContentAPI) error {
			ext := filepath.Ext(data.Name)
			if ext == ".yml" || ext == ".yaml" {
				decodedContent, err := base64.StdEncoding.DecodeString(data.Content)
				if err != nil {
					return err
				}

				name, err := GetFilterName(string(decodedContent))
				if err != nil {
					return err
				}

				ff := MesheryFilter{
					Name:       name,
					FilterFile: string(decodedContent),
					Location: map[string]interface{}{
						"type":   "github",
						"host":   fmt.Sprintf("github.com/%s/%s", owner, repo),
						"path":   data.Path,
						"branch": branch,
					},
				}

				mu.Lock()
				result = append(result, ff)
				mu.Unlock()
			}

			return nil
		}).
		Walk()

	return result, err
}

func githubRepoApplicationScan(
	owner,
	repo,
	path,
	branch string,
) ([]MesheryApplication, error) {
	var mu sync.Mutex
	ghWalker := walker.NewGithub()
	result := make([]MesheryApplication, 0)

	err := ghWalker.
		Owner(owner).
		Repo(repo).
		Branch(branch).
		Root(path).
		RegisterFileInterceptor(func(data walker.GithubContentAPI) error {
			ext := filepath.Ext(data.Name)
			if ext == ".yml" || ext == ".yaml" {
				decodedContent, err := base64.StdEncoding.DecodeString(data.Content)
				if err != nil {
					return err
				}

				name, err := GetApplicationName(string(decodedContent))
				if err != nil {
					return err
				}

				af := MesheryApplication{
					Name:            name,
					ApplicationFile: string(decodedContent),
					Location: map[string]interface{}{
						"type":   "github",
						"host":   fmt.Sprintf("github.com/%s/%s", owner, repo),
						"path":   data.Path,
						"branch": branch,
					},
				}

				mu.Lock()
				result = append(result, af)
				mu.Unlock()
			}

			return nil
		}).
		Walk()

	return result, err
}

func genericHTTPPatternFile(fileURL string) ([]MesheryPattern, error) {
	resp, err := http.Get(fileURL)
	if err != nil {
		return nil, err
	}
	if resp.StatusCode != http.StatusOK {
		return nil, fmt.Errorf("file not found")
	}

	defer SafeClose(resp.Body)

	body, err := ioutil.ReadAll(resp.Body)
	if err != nil {
		return nil, err
	}
	result := string(body)

	name, err := GetPatternName(result)
	if err != nil {
		return nil, err
	}

	pf := MesheryPattern{
		Name:        name,
		PatternFile: result,
		Location: map[string]interface{}{
			"type":   "http",
			"host":   fileURL,
			"path":   "",
			"branch": "",
		},
	}

	return []MesheryPattern{pf}, nil
}

func genericHTTPFilterFile(fileURL string) ([]MesheryFilter, error) {
	resp, err := http.Get(fileURL)
	if err != nil {
		return nil, err
	}
	if resp.StatusCode != http.StatusOK {
		return nil, fmt.Errorf("file not found")
	}

	defer SafeClose(resp.Body)

	body, err := ioutil.ReadAll(resp.Body)
	if err != nil {
		return nil, err
	}
	result := string(body)

	name, err := GetFilterName(result)
	if err != nil {
		return nil, err
	}

	ff := MesheryFilter{
		Name:       name,
		FilterFile: result,
		Location: map[string]interface{}{
			"type":   "http",
			"host":   fileURL,
			"path":   "",
			"branch": "",
		},
	}

	return []MesheryFilter{ff}, nil
}

func genericHTTPApplicationFile(fileURL string) ([]MesheryApplication, error) {
	resp, err := http.Get(fileURL)
	if err != nil {
		return nil, err
	}
	if resp.StatusCode != http.StatusOK {
		return nil, fmt.Errorf("file not found")
	}

	defer SafeClose(resp.Body)

	body, err := ioutil.ReadAll(resp.Body)
	if err != nil {
		return nil, err
	}
	result := string(body)

	name, err := GetApplicationName(result)
	if err != nil {
		return nil, err
	}

	af := MesheryApplication{
		Name:            name,
		ApplicationFile: result,
		Location: map[string]interface{}{
			"type":   "http",
			"host":   fileURL,
			"path":   "",
			"branch": "",
		},
	}

	return []MesheryApplication{af}, nil
}<|MERGE_RESOLUTION|>--- conflicted
+++ resolved
@@ -28,7 +28,6 @@
 type DefaultLocalProvider struct {
 	*MapPreferencePersister
 	ProviderProperties
-<<<<<<< HEAD
 	ProviderBaseURL                 string
 	ResultPersister                 *MesheryResultsPersister
 	SmiResultPersister              *BitCaskSmiResultsPersister
@@ -36,25 +35,12 @@
 	PerformanceProfilesPersister    *PerformanceProfilePersister
 	MesheryPatternPersister         *MesheryPatternPersister
 	MesheryPatternResourcePersister *PatternResourcePersister
+	MesheryApplicationPersister     *MesheryApplicationPersister
 	MesheryFilterPersister          *MesheryFilterPersister
 	GenericPersister                database.Handler
 	GraphqlHandler                  http.Handler
 	GraphqlPlayground               http.Handler
 	KubeClient                      *mesherykube.Client
-=======
-	ProviderBaseURL              string
-	ResultPersister              *MesheryResultsPersister
-	SmiResultPersister           *BitCaskSmiResultsPersister
-	TestProfilesPersister        *BitCaskTestProfilesPersister
-	PerformanceProfilesPersister *PerformanceProfilePersister
-	MesheryPatternPersister      *MesheryPatternPersister
-	MesheryFilterPersister       *MesheryFilterPersister
-	MesheryApplicationPersister  *MesheryApplicationPersister
-	GenericPersister             database.Handler
-	GraphqlHandler               http.Handler
-	GraphqlPlayground            http.Handler
-	KubeClient                   *mesherykube.Client
->>>>>>> ad5d9a7c
 }
 
 // Initialize will initialize the local provider
