package handlers

import (
	"context"
	"encoding/json"
	"fmt"
	"io"
	"net/http"
	"strings"
	"sync"
	"time"

	"github.com/ghodss/yaml"
	"github.com/gofrs/uuid"
	"github.com/gorilla/mux"
	"github.com/layer5io/meshery/meshes"
	"github.com/layer5io/meshery/models"
	"github.com/layer5io/meshery/models/pattern/core"
	"github.com/layer5io/meshery/models/pattern/patterns"
	"github.com/layer5io/meshery/models/pattern/stages"
	meshkube "github.com/layer5io/meshkit/utils/kubernetes"
	"github.com/sirupsen/logrus"
)

// patternCallType is custom type for pattern
// based calls on the adapter
type patternCallType string

const (
	rawAdapter patternCallType = "<raw-adapter>"
	noneLocal  patternCallType = "<none-local>"
	oamAdapter patternCallType = ""
)

// swagger:route POST /api/pattern/deploy PatternsAPI idPostDeployPattern
// Handle POST request for Pattern Deploy
//
// Deploy an attached pattern with the request
// responses:
// 	200:

// swagger:route DELETE /api/pattern/deploy PatternsAPI idDeleteDeployPattern
// Handle DELETE request for Pattern Deploy
//
// Delete a deployed pattern with the request
// responses:
// 	200:

// PatternFileHandler handles the requested related to pattern files
func (h *Handler) PatternFileHandler(
	rw http.ResponseWriter,
	r *http.Request,
	prefObj *models.Preference,
	user *models.User,
	provider models.Provider,
) {
	// Read the PatternFile
	body, err := io.ReadAll(r.Body)
	if err != nil {
		h.log.Error(ErrRequestBody(err))
		http.Error(rw, ErrRequestBody(err).Error(), http.StatusInternalServerError)

		rw.WriteHeader(http.StatusBadRequest)
		fmt.Fprintf(rw, "failed to read request body: %s", err)
		return
	}

	if r.Header.Get("Content-Type") == "application/json" {
		body, err = yaml.JSONToYAML(body)
		if err != nil {
			h.log.Error(ErrPatternFile(err))
			http.Error(rw, ErrPatternFile(err).Error(), http.StatusInternalServerError)
			return
		}
	}

	isDel := r.Method == http.MethodDelete

	// Generate the pattern file object
	patternFile, err := core.NewPatternFile(body)
	if err != nil {
		h.log.Error(ErrPatternFile(err))
		http.Error(rw, ErrPatternFile(err).Error(), http.StatusInternalServerError)
		return
	}

	msg, err := _processPattern(
		r.Context(),
		provider,
		patternFile,
		prefObj,
		user.UserID,
		isDel,
		r.URL.Query().Get("verify") == "true",
		false,
	)

	if err != nil {
		h.log.Error(ErrCompConfigPairs(err))
		http.Error(rw, ErrCompConfigPairs(err).Error(), http.StatusInternalServerError)
		return
	}

	fmt.Fprintf(rw, "%s", msg)
}

// OAMRegisterHandler handles OAM registry related operations
//
// These operations can be:
// 1. Adding a workload/trait/scope
// 2. Getting list of workloads/traits/scopes
func (h *Handler) OAMRegisterHandler(rw http.ResponseWriter, r *http.Request) {
	typ := mux.Vars(r)["type"]

	if !(typ == "workload" || typ == "trait" || typ == "scope") {
		rw.WriteHeader(http.StatusNotFound)
		return
	}

	method := r.Method
	if method == "POST" {
		if err := h.POSTOAMRegisterHandler(typ, r); err != nil {
			rw.WriteHeader(http.StatusInternalServerError)
			h.log.Debug(err)
			_, _ = rw.Write([]byte(err.Error()))
			return
		}
	}
	if method == "GET" {
		h.GETOAMRegisterHandler(typ, rw, r.URL.Query().Get("trim") == "true")
	}
}

func (h *Handler) OAMComponentDetailsHandler(rw http.ResponseWriter, r *http.Request) {
	typ := mux.Vars(r)["type"]

	if !(typ == "workload" || typ == "trait" || typ == "scope") {
		rw.WriteHeader(http.StatusNotFound)
		return
	}

	name := mux.Vars(r)["name"]
	res := []interface{}{}

	if typ == "workload" {
		data := core.GetWorkload(name)
		for _, d := range data {
			res = append(res, d)
		}
	}

	if typ == "trait" {
		data := core.GetTrait(name)
		for _, d := range data {
			res = append(res, d)
		}
	}

	if typ == "scope" {
		data := core.GetScope(name)
		for _, d := range data {
			res = append(res, d)
		}
	}

	if err := json.NewEncoder(rw).Encode(res); err != nil {
		rw.WriteHeader(http.StatusInternalServerError)
		h.log.Debug(err)
		_, _ = rw.Write([]byte(err.Error()))
	}
}

func (h *Handler) OAMComponentDetailByIDHandler(rw http.ResponseWriter, r *http.Request) {
	typ := mux.Vars(r)["type"]

	if !(typ == "workload" || typ == "trait" || typ == "scope") {
		rw.WriteHeader(http.StatusNotFound)
		return
	}

	name := mux.Vars(r)["name"]
	id := mux.Vars(r)["id"]
	var res interface{}

	if typ == "workload" {
		res = core.GetWorkloadByID(name, id)
	}

	if typ == "trait" {
		res = core.GetTraitByID(name, id)
	}

	if typ == "scope" {
		res = core.GetScopeByID(name, id)
	}

	if res == nil {
		http.Error(rw, "not found", http.StatusNotFound)
		return
	}

	if err := json.NewEncoder(rw).Encode(res); err != nil {
		rw.WriteHeader(http.StatusInternalServerError)
		h.log.Debug(err)
		_, _ = rw.Write([]byte(err.Error()))
	}
}

// swagger:route POST /api/oam/{type} PatternsAPI idPOSTOAMMesheryPattern
// Handles registering OMA objects
//
// Adding a workload/trait/scope
//
// {type} being of either trait, scope, workload; registration of adapter capabilities.
//
// responses:
// 	200:

// POSTOAMRegisterHandler handles registering OMA objects
func (h *Handler) POSTOAMRegisterHandler(typ string, r *http.Request) error {
	// Get the body
	body, err := io.ReadAll(r.Body)
	if err != nil {
		return err
	}

	if typ == "workload" {
		return core.RegisterWorkload(body)
	}
	if typ == "trait" {
		return core.RegisterTrait(body)
	}
	if typ == "scope" {
		return core.RegisterScope(body)
	}

	return nil
}

// swagger:route GET /api/oam/{type} PatternsAPI idGETOAMMesheryPattern
// Handles the get requests for the OAM objects
//
// Getting list of workloads/traits/scopes
//
// {type} being of either trait, scope, workload; registration of adapter capabilities.
//
// responses:
// 	200:

// GETOAMRegisterHandler handles the get requests for the OAM objects
func (h *Handler) GETOAMRegisterHandler(typ string, rw http.ResponseWriter, trim bool) {
	rw.Header().Add("Content-Type", "application/json")
	enc := json.NewEncoder(rw)

	if typ == "workload" {
		res := core.GetWorkloads()

		// If trim is set to true then remove the schema from the response
		if trim {
			for i := range res {
				res[i].OAMRefSchema = ""
			}
		}

		if err := enc.Encode(res); err != nil {
			h.log.Error(ErrWorkloadDefinition(err))
			http.Error(rw, ErrWorkloadDefinition(err).Error(), http.StatusInternalServerError)
		}
	}

	if typ == "trait" {
		res := core.GetTraits()

		// If trim is set to true then remove the schema from the response
		if trim {
			for i := range res {
				res[i].OAMRefSchema = ""
			}
		}

		enc := json.NewEncoder(rw)
		if err := enc.Encode(res); err != nil {
			h.log.Error(ErrTraitDefinition(err))
			http.Error(rw, ErrScopeDefinition(err).Error(), http.StatusInternalServerError)
		}
	}

	if typ == "scope" {
		res := core.GetScopes()

		// If trim is set to true then remove the schema from the response
		if trim {
			for i := range res {
				res[i].OAMRefSchema = ""
			}
		}

		enc := json.NewEncoder(rw)
		if err := enc.Encode(res); err != nil {
			h.log.Error(ErrScopeDefinition(err))
			http.Error(rw, ErrScopeDefinition(err).Error(), http.StatusInternalServerError)
		}
	}
}

func mergeMsgs(msgs []string) string {
	var finalMsgs []string

	for _, msg := range msgs {
		if msg != "" {
			finalMsgs = append(finalMsgs, msg)
		}
	}

	return strings.Join(finalMsgs, "\n")
}

func _processPattern(
	ctx context.Context,
	provider models.Provider,
	pattern core.Pattern,
	prefObj *models.Preference,
	userID string,
	isDelete bool,
	verify bool,
	skipPrintLogs bool,
) (string, error) {
<<<<<<< HEAD
	// Get the token from the context
	token, ok := ctx.Value(models.TokenCtxKey).(string)
	if !ok {
		return "", ErrRetrieveUserToken(fmt.Errorf("token not found in the context"))
	}

	// Get the kubehandler from the context
	kubeClient, ok := ctx.Value(models.KubeHanderKey).(*meshkube.Client)
	if !ok || kubeClient == nil {
		return "", ErrInvalidKubeHandler(fmt.Errorf("failed to find k8s handler"), "_processPattern couldn't find a valid k8s handler")
	}

	// Get the kubernetes config from the context
	kubecfg, ok := ctx.Value(models.KubeConfigKey).([]byte)
	if !ok || kubecfg == nil {
		return "", ErrInvalidKubeConfig(fmt.Errorf("failed to find k8s config"), "_processPattern couldn't find a valid k8s config")
	}

	// Get the kubernetes context from the context
	mk8scontext, ok := ctx.Value(models.KubeContextKey).(*models.K8sContext)
	if !ok || mk8scontext == nil {
		return "", ErrInvalidKubeContext(fmt.Errorf("failed to find k8s context"), "_processPattern couldn't find a valid k8s context")
	}

	internal := func(kubeClient *meshkube.Client, kubecfg []byte, mk8scontext *models.K8sContext) (string, error) {
		sip := &serviceInfoProvider{
			token:      token,
			provider:   provider,
			opIsDelete: isDelete,
		}
		sap := &serviceActionProvider{
			token:       token,
			provider:    provider,
			prefObj:     prefObj,
			kubeClient:  kubeClient,
			opIsDelete:  isDelete,
			userID:      userID,
			kubeconfig:  kubecfg,
			kubecontext: mk8scontext,

			accumulatedMsgs: []string{},
			err:             nil,
		}

		chain := stages.CreateChain()
		chain.
			Add(stages.ServiceIdentifier(sip, sap)).
			Add(stages.Filler).
			Add(stages.Validator(sip, sap))

		if !dryRun {
			chain.
				Add(stages.Provision(sip, sap)).
				Add(stages.Persist(sip, sap))
		}

=======
	sip := &serviceInfoProvider{
		token:      token,
		provider:   provider,
		opIsDelete: isDelete,
	}
	sap := &serviceActionProvider{
		token:           token,
		provider:        provider,
		prefObj:         prefObj,
		kubeClient:      kubeClient,
		opIsDelete:      isDelete,
		userID:          userID,
		skipPrintLogs:   skipPrintLogs,
		accumulatedMsgs: []string{},
		err:             nil,
	}

	chain := stages.CreateChain()
	chain.
		Add(stages.ServiceIdentifier(sip, sap)).
		Add(stages.Filler(sap.skipPrintLogs)).
		Add(stages.Validator(sip, sap))

	if !verify {
>>>>>>> db9a6d1b
		chain.
			Add(func(data *stages.Data, err error, next stages.ChainStageNextFunction) {
				data.Lock.Lock()
				for k, v := range data.Other {
					if strings.HasSuffix(k, stages.ProvisionSuffixKey) {
						msg, ok := v.(string)
						if ok {
							sap.accumulatedMsgs = append(sap.accumulatedMsgs, msg)
						}
					}
				}
				data.Lock.Unlock()

				sap.err = err
			}).
			Process(&stages.Data{
				Pattern: &pattern,
				Other:   map[string]interface{}{},
			})

		return mergeMsgs(sap.accumulatedMsgs), sap.err
	}

	customK8scontexts, ok := ctx.Value(models.KubeClustersKey).([]models.K8sContext)
	if ok && len(customK8scontexts) > 0 {
		var wg sync.WaitGroup
		var lock sync.Mutex
		resp := []string{}
		errs := []string{}

		for _, c := range customK8scontexts {
			wg.Add(1)
			go func(c *models.K8sContext) {
				defer wg.Done()

				lock.Lock()
				defer lock.Unlock()

				// Generate Kube Handler
				kh, err := c.GenerateKubeHandler()
				if err != nil {
					errs = append(errs, err.Error())
					return
				}

				// Generate kube config
				kcfg, err := c.GenerateKubeConfig()
				if err != nil {
					errs = append(errs, err.Error())
					return
				}

				res, err := internal(kh, kcfg, c)
				if err != nil {
					errs = append(errs, err.Error())
					return
				}

				resp = append(resp, res)
			}(&c)
		}

		wg.Wait()

		if len(errs) == 0 {
			return mergeMsgs(resp), nil
		}

		return mergeMsgs(resp), fmt.Errorf(mergeMsgs(errs))
	}

	return internal(kubeClient, kubecfg, mk8scontext)
}

type serviceInfoProvider struct {
	provider   models.Provider
	token      string
	opIsDelete bool
}

func (sip *serviceInfoProvider) GetMesheryPatternResource(name, namespace, typ, oamType string) (*uuid.UUID, error) {
	const page = "0"
	const pageSize = "1"
	res, err := sip.provider.GetMesheryPatternResources(sip.token, pageSize, page, "", "", name, namespace, typ, oamType)
	if err != nil {
		return nil, err
	}

	if len(res.Resources) > 0 {
		return res.Resources[0].ID, nil
	}

	return nil, fmt.Errorf("resource not found")
}

func (sip *serviceInfoProvider) GetServiceMesh() (string, string) {
	return "", ""
}

func (sip *serviceInfoProvider) GetAPIVersionForKind(string) string {
	return ""
}

func (sip *serviceInfoProvider) IsDelete() bool {
	return sip.opIsDelete
}

type serviceActionProvider struct {
<<<<<<< HEAD
	token       string
	provider    models.Provider
	prefObj     *models.Preference
	kubeClient  *meshkube.Client
	opIsDelete  bool
	userID      string
	kubeconfig  []byte
	kubecontext *models.K8sContext

=======
	token           string
	provider        models.Provider
	prefObj         *models.Preference
	kubeClient      *meshkube.Client
	opIsDelete      bool
	userID          string
	skipPrintLogs   bool
>>>>>>> db9a6d1b
	accumulatedMsgs []string
	err             error
}

func (sap *serviceActionProvider) Terminate(err error) {
	if !sap.skipPrintLogs {
		logrus.Error(err)
	}
	sap.err = err
}

func (sap *serviceActionProvider) Provision(ccp stages.CompConfigPair) (string, error) {
	// Marshal the component
	jsonComp, err := json.Marshal(ccp.Component)
	if err != nil {
		return "", fmt.Errorf("failed to serialize the data: %s", err)
	}

	// Marshal the configuration
	jsonConfig, err := json.Marshal(ccp.Configuration)
	if err != nil {
		return "", fmt.Errorf("failed to serialize the data: %s", err)
	}

	for adapter := range ccp.Hosts {
		// Hack until adapters fix the concurrent client
		// creation issue: https://github.com/layer5io/meshery-adapter-library/issues/32
		time.Sleep(50 * time.Microsecond)

		logrus.Debugf("Adapter to execute operations on: %s", adapter)

		// Local call
		if strings.HasPrefix(adapter, string(noneLocal)) {
			resp, err := patterns.ProcessOAM(
				sap.kubeClient,
				[]string{string(jsonComp)},
				string(jsonConfig),
				sap.opIsDelete,
			)

			return resp, err
		}

		// Create mesh client
		mClient, err := meshes.CreateClient(
			context.TODO(),
			sap.kubeconfig,
			sap.kubecontext.Name,
			adapter,
		)
		if err != nil {
			return "", fmt.Errorf("error creating a mesh client: %v", err)
		}
		defer func() {
			_ = mClient.Close()
		}()

		// Execute operation on the adapter with raw data
		if strings.HasPrefix(adapter, string(rawAdapter)) {
			resp, err := mClient.MClient.ApplyOperation(context.TODO(), &meshes.ApplyRuleRequest{
				Username:  sap.userID,
				DeleteOp:  sap.opIsDelete,
				OpName:    "custom",
				Namespace: "",
			})

			return resp.String(), err
		}

		// Else it is an OAM adapter call
		resp, err := mClient.MClient.ProcessOAM(context.TODO(), &meshes.ProcessOAMRequest{
			Username:  sap.userID,
			DeleteOp:  sap.opIsDelete,
			OamComps:  []string{string(jsonComp)},
			OamConfig: string(jsonConfig),
		})

		return resp.GetMessage(), err
	}

	return "", nil
}

func (sap *serviceActionProvider) Persist(name string, svc core.Service, isUpdate bool) error {
	if !sap.opIsDelete {
		if isUpdate {
			// Do nothing
			return nil
		}

		_, err := sap.provider.SaveMesheryPatternResource(
			sap.token,
			&models.PatternResource{
				ID:        svc.ID,
				Name:      name,
				Namespace: svc.Namespace,
				Type:      svc.Type,
				OAMType:   "workload",
			},
		)

		return err
	}

	return sap.provider.DeleteMesheryPatternResource(
		sap.token,
		svc.ID.String(),
	)
}<|MERGE_RESOLUTION|>--- conflicted
+++ resolved
@@ -325,7 +325,6 @@
 	verify bool,
 	skipPrintLogs bool,
 ) (string, error) {
-<<<<<<< HEAD
 	// Get the token from the context
 	token, ok := ctx.Value(models.TokenCtxKey).(string)
 	if !ok {
@@ -357,14 +356,15 @@
 			opIsDelete: isDelete,
 		}
 		sap := &serviceActionProvider{
-			token:       token,
-			provider:    provider,
-			prefObj:     prefObj,
-			kubeClient:  kubeClient,
-			opIsDelete:  isDelete,
-			userID:      userID,
-			kubeconfig:  kubecfg,
-			kubecontext: mk8scontext,
+			token:         token,
+			provider:      provider,
+			prefObj:       prefObj,
+			kubeClient:    kubeClient,
+			opIsDelete:    isDelete,
+			userID:        userID,
+			kubeconfig:    kubecfg,
+			kubecontext:   mk8scontext,
+			skipPrintLogs: skipPrintLogs,
 
 			accumulatedMsgs: []string{},
 			err:             nil,
@@ -373,41 +373,15 @@
 		chain := stages.CreateChain()
 		chain.
 			Add(stages.ServiceIdentifier(sip, sap)).
-			Add(stages.Filler).
+			Add(stages.Filler(skipPrintLogs)).
 			Add(stages.Validator(sip, sap))
 
-		if !dryRun {
+		if !verify {
 			chain.
 				Add(stages.Provision(sip, sap)).
 				Add(stages.Persist(sip, sap))
 		}
 
-=======
-	sip := &serviceInfoProvider{
-		token:      token,
-		provider:   provider,
-		opIsDelete: isDelete,
-	}
-	sap := &serviceActionProvider{
-		token:           token,
-		provider:        provider,
-		prefObj:         prefObj,
-		kubeClient:      kubeClient,
-		opIsDelete:      isDelete,
-		userID:          userID,
-		skipPrintLogs:   skipPrintLogs,
-		accumulatedMsgs: []string{},
-		err:             nil,
-	}
-
-	chain := stages.CreateChain()
-	chain.
-		Add(stages.ServiceIdentifier(sip, sap)).
-		Add(stages.Filler(sap.skipPrintLogs)).
-		Add(stages.Validator(sip, sap))
-
-	if !verify {
->>>>>>> db9a6d1b
 		chain.
 			Add(func(data *stages.Data, err error, next stages.ChainStageNextFunction) {
 				data.Lock.Lock()
@@ -516,25 +490,15 @@
 }
 
 type serviceActionProvider struct {
-<<<<<<< HEAD
-	token       string
-	provider    models.Provider
-	prefObj     *models.Preference
-	kubeClient  *meshkube.Client
-	opIsDelete  bool
-	userID      string
-	kubeconfig  []byte
-	kubecontext *models.K8sContext
-
-=======
 	token           string
 	provider        models.Provider
 	prefObj         *models.Preference
 	kubeClient      *meshkube.Client
 	opIsDelete      bool
 	userID          string
+	kubeconfig      []byte
+	kubecontext     *models.K8sContext
 	skipPrintLogs   bool
->>>>>>> db9a6d1b
 	accumulatedMsgs []string
 	err             error
 }
