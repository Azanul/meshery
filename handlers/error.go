package handlers

import (
	"fmt"

	"github.com/layer5io/meshkit/errors"
)

const (
	ErrInvalidK8SConfigCode     = "2000"
	ErrNilClientCode            = "2001"
	ErrPrometheusScanCode       = "2002"
	ErrGrafanaScanCode          = "2003"
	ErrRecordPreferencesCode    = "2004"
	ErrGrafanaConfigCode        = "2005"
	ErrPrometheusConfigCode     = "2006"
	ErrGrafanaQueryCode         = "2007"
	ErrPrometheusQueryCode      = "2008"
	ErrGrafanaBoardsCode        = "2009"
	ErrPrometheusBoardsCode     = "2010"
	ErrStaticBoardsCode         = "2011"
	ErrRequestBodyCode          = "2012"
	ErrMarshalCode              = "2013"
	ErrUnmarshalCode            = "2014"
	ErrEncodingCode             = "2015"
	ErrParseBoolCode            = "2016"
	ErrStreamEventsCode         = "2017"
	ErrStreamClientCode         = "2018"
	ErrUnmarshalEventCode       = "2019"
	ErrPublishSmiResultsCode    = "2020"
	ErrMarshalEventCode         = "2021"
	ErrPluginOpenCode           = "2022"
	ErrPluginLookupCode         = "2023"
	ErrPluginRunCode            = "2024"
	ErrParseFormCode            = "2025"
	ErrQueryGetCode             = "2026"
	ErrGetResultCode            = "2027"
	ErrConvertToSpecCode        = "2028"
	ErrFetchSMIResultsCode      = "2029"
	ErrFormFileCode             = "2030"
	ErrReadConfigCode           = "2031"
	ErrLoadConfigCode           = "2032"
	ErrOpenFileCode             = "2033"
	ErrKubeVersionCode          = "2034"
	ErrAddAdapterCode           = "2035"
	ErrRetrieveDataCode         = "2036"
	ErrValidAdapterCode         = "2037"
	ErrOperationIDCode          = "2038"
	ErrMeshClientCode           = "2039"
	ErrApplyChangeCode          = "2040"
	ErrRetrieveMeshDataCode     = "2041"
	ErrApplicationFailureCode   = "2042"
	ErrDecodingCode             = "2043"
	ErrRetrieveUserTokenCode    = "2044"
	ErrFailToSaveCode           = "2045"
	ErrFailToDeleteCode         = "2046"
	ErrWriteResponseCode        = "2202"
	ErrTestConfigsCode          = "2203"
	ErrInvalidGenValueCode      = "2204"
	ErrFailToLoadExtensionsCode = "2205"
	ErrConversionCode           = "2206"
	ErrParseDurationCode        = "2207"
	ErrLoadTestCode             = "2208"
	ErrFetchKubernetesCode      = "2209"
	ErrPanicRecoveryCode        = "2210"
	ErrBlankNameCode            = "2211"
	ErrInvalidLTURLCode         = "2053"
	ErrDataSendCode             = "2137"
	ErrVersionCompareCode       = "2138"
	ErrSaveSessionCode          = "2136"
	ErrKubeClientCode           = "2139"
	ErrWorkloadDefinitionCode   = "2140"
	ErrTraitDefinitionCode      = "2141"
	ErrScopeDefinitionCode      = "2142"
	ErrPatternFileCode          = "2143"
	ErrExecutionPlanCode        = "2144"
	ErrInvalidPatternCode       = "2145"
	ErrCompConfigPairsCode      = "2146"
	ErrCreateDirCode            = "2150"
	ErrInvalidRequestObjectCode = "2151"
	ErrChangeK8sContextCode     = "2152"
	ErrSavingUserPreferenceCode = "2172"
	ErrGetFilterCode            = "2156"
	ErrSaveFilterCode           = "2157"
	ErrDecodeFilterCode         = "2158"
	ErrEncodeFilterCode         = "2159"
	ErrImportFilterCode         = "2160"
	ErrFetchFilterCode          = "2161"
	ErrDeleteFilterCode         = "2162"
	ErrSavePatternCode          = "2163"
	ErrGetPatternCode           = "2164"
	ErrDeletePatternCode        = "2165"
	ErrFetchPatternCode         = "2166"
	ErrImportPatternCode        = "2167"
	ErrEncodePatternCode        = "2168"
	ErrDecodePatternCode        = "2169"
	ErrParsePatternCode         = "2170"
	ErrConvertPatternCode       = "2171"
	ErrMesheryInstanceIDCode    = "2173"
	ErrInvalidKubeConfigCode    = "2174"
	ErrInvalidKubeHandlerCode   = "2175"
	ErrInvalidKubeContextCode   = "2176"
	ErrInvalidKubeCon
	ErrCreatingKubernetesComponentsCode = "2177"
<<<<<<< HEAD
	ErrApplicationContentUpload         = "2241"
	ErrRemoteApplicationURL             = "2242"
=======
	ErrValidateCode                     = "2241"
>>>>>>> 7f722287
)

var (
	ErrInvalidK8SConfig  = errors.New(ErrInvalidK8SConfigCode, errors.Alert, []string{"No valid kubernetes config found. Make sure to pass contextIDs in query parameters."}, []string{"Kubernetes config is not initialized with Meshery"}, []string{"Kubernetes config is not accessible to meshery or not valid"}, []string{"Upload your kubernetes config via the settings dashboard. If uploaded, wait for a minute for it to get initialized"})
	ErrNilClient         = errors.New(ErrNilClientCode, errors.Alert, []string{"Kubernetes client not initialized"}, []string{"Kubernetes config is not initialized with Meshery"}, []string{"Kubernetes config is not accessible to meshery or not valid"}, []string{"Upload your kubernetes config via the settings dashboard. If uploaded, wait for a minute for it to get initialized"})
	ErrPrometheusConfig  = errors.New(ErrPrometheusConfigCode, errors.Alert, []string{"Prometheus endpoint not configured"}, []string{"Cannot find valid Prometheus endpoint in user pref"}, []string{"Prometheus endpoint might not be reachable from meshery"}, []string{"Setup your Prometheus Endpoint via the settings dashboard"})
	ErrGrafanaConfig     = errors.New(ErrGrafanaConfigCode, errors.Alert, []string{"Grafana endpoint not configured"}, []string{"Cannot find valid grafana endpoint in user pref"}, []string{"Grafana endpoint might not be reachable from meshery"}, []string{"Setup your Grafana Endpoint via the settings dashboard"})
	ErrStaticBoards      = errors.New(ErrStaticBoardsCode, errors.Alert, []string{"unable to get static board"}, []string{"unable to get static board"}, []string{"No boards could be available in grafana"}, []string{})
	ErrValidAdapter      = errors.New(ErrValidAdapterCode, errors.Alert, []string{"Unable to find valid Adapter URL"}, []string{"unable to find a valid adapter for the given adapter URL"}, []string{"Given adapter URL is not valid"}, []string{"Please provide a valid Adapter URL"})
	ErrAddAdapter        = errors.New(ErrAddAdapterCode, errors.Alert, []string{"meshLocationURL is empty"}, []string{"meshLocationURL is empty to add an adapter"}, []string{"meshLocationURL cannot be empty to add an adapter"}, []string{"please provide the meshLocationURL"})
	ErrMeshClient        = errors.New(ErrMeshClientCode, errors.Alert, []string{"Error creating a mesh client", "Error pinging the mesh adapter"}, []string{"Unable to create a mesh client", "Unable to ping the mesh adapter"}, []string{"Adapter could not be pinged"}, []string{"Unable to connect to the Mesh adapter using the given config, please try again"})
	ErrWriteResponse     = errors.New(ErrWriteResponseCode, errors.Alert, []string{"Error writing response"}, []string{}, []string{}, []string{})
	ErrTestConfigs       = errors.New(ErrTestConfigsCode, errors.Alert, []string{"Error fetching test configs"}, []string{}, []string{}, []string{})
	ErrInvalidGenValue   = errors.New(ErrInvalidGenValueCode, errors.Alert, []string{"Invalid value for gen"}, []string{}, []string{}, []string{"please provide a valid value for gen (load generator)"})
	ErrParseDuration     = errors.New(ErrParseDurationCode, errors.Alert, []string{"error parsing test duration"}, []string{}, []string{"The format of the duration passed could be incorrect"}, []string{"please refer to:  https://docs.meshery.io/guides/mesheryctl#performance-management"})
	ErrMesheryInstanceID = errors.New(ErrMesheryInstanceIDCode, errors.Alert, []string{"Error: Meshery Instance ID is empty or is invalid"}, []string{}, []string{}, []string{})
	ErrPerformanceTest   = errors.New(ErrLoadTestCode, errors.Alert, []string{"load test error"}, []string{}, []string{"Load test endpoint could be not reachable"}, []string{"Make sure load test endpoint is reachable"})
)

func ErrValidate(err error) error {
	return errors.New(ErrValidateCode, errors.Alert, []string{"failed to validate the given value against the schema"}, []string{err.Error()}, []string{"unable to validate the value against given schema", "either value or schema might not be a valid cue expression"}, []string{"Make sure that the schema and value provided are valid cue values", "Make sure both schema and value are sent", "Make sure appropriate value types are sent"})
}

func ErrCreatingKubernetesComponents(err error, ctxID string) error {
	return errors.New(ErrCreatingKubernetesComponentsCode, errors.Alert, []string{"failed to register/create kubernetes components for contextID " + ctxID}, []string{err.Error()}, []string{"component generation was canceled due to deletion or reload of K8s context", "Invalid kubeconfig", "Filters passed incorrectly in config", "Could not fetch API resources from Kubernetes server"}, []string{"If there is the log \"Starting to register ...\" for the same contextID after this error means that for some reason the context was reloaded which caused this run to abort. In that case, this error can be ignored.", "Make sure that the configuration filters passed are in accordance with output from /openapi/v2"})
}

func ErrPrometheusScan(err error) error {
	return errors.New(ErrPrometheusScanCode, errors.Alert, []string{"Unable to connect to prometheus"}, []string{err.Error()}, []string{"Prometheus endpoint might not be reachable from meshery", "Prometheus endpoint is incorrect"}, []string{"Check if your Prometheus and Grafana Endpoint are correct", "Connect to Prometheus and Grafana from the settings page in the UI"})
}

func ErrGrafanaScan(err error) error {
	return errors.New(ErrGrafanaScanCode, errors.Alert, []string{"Unable to connect to grafana"}, []string{err.Error()}, []string{"Grafana endpoint might not be reachable from meshery", "Grafana endpoint is incorrect"}, []string{"Check if your Grafana Endpoint is correct", "Connect to Grafana from the settings page in the UI"})
}

func ErrPrometheusQuery(err error) error {
	return errors.New(ErrPrometheusQueryCode, errors.Alert, []string{"Unable to query prometheus"}, []string{err.Error()}, []string{"Prometheus query did not get executed from meshery", "Prometheus query is invalid"}, []string{"Check if your Prometheus query is correct", "Connect to Prometheus and Grafana from the settings page in the UI"})
}

func ErrGrafanaQuery(err error) error {
	return errors.New(ErrGrafanaQueryCode, errors.Alert, []string{"Unable to query grafana"}, []string{err.Error()}, []string{"Grafana query did not get executed from meshery", "Grafana query is invalid"}, []string{"Check if your Grafana query is correct", "Connect to Grafana from the settings page in the UI"})
}

func ErrGrafanaBoards(err error) error {
	return errors.New(ErrGrafanaBoardsCode, errors.Alert, []string{"unable to get grafana boards"}, []string{err.Error()}, []string{"Grafana endpoint might not be reachable from meshery", "Grafana endpoint is incorrect"}, []string{"Check if your Grafana endpoint is correct", "Connect to Grafana from the settings page in the UI"})
}

func ErrPrometheusBoards(err error) error {
	return errors.New(ErrGrafanaBoardsCode, errors.Alert, []string{"unable to get Prometheus boards"}, []string{err.Error()}, []string{"Prometheus endpoint might not be reachable from meshery", "Prometheus endpoint is incorrect"}, []string{"Check if your Prometheus endpoint is correct", "Connect to Prometheus from the settings page in the UI"})
}

func ErrRecordPreferences(err error) error {
	return errors.New(ErrRecordPreferencesCode, errors.Alert, []string{"unable to save user config data"}, []string{err.Error()}, []string{"User token might be invalid", "db might be corrupted"}, []string{"Relogin to Meshery"})
}

func ErrKubeClient(err error) error {
	return errors.New(ErrKubeClientCode, errors.Alert, []string{"Failed to Create Kube Client", err.Error()}, []string{err.Error()}, []string{"Check Kubernetes"}, []string{"Check your kubeconfig if valid", "Ensure meshery is able to reach the kubernetes cluster"})
}

func ErrWorkloadDefinition(err error) error {
	return errors.New(ErrWorkloadDefinitionCode, errors.Alert, []string{"Failed to load Workload Definition", err.Error()}, []string{err.Error()}, []string{"Workload Definition is invalid or unable to process"}, []string{"Check Workload Definition"})
}

func ErrTraitDefinition(err error) error {
	return errors.New(ErrTraitDefinitionCode, errors.Alert, []string{"Failed to Encode Trait Definition", err.Error()}, []string{err.Error()}, []string{"Trait Definition is invalid or unable to process"}, []string{"Check Trait Definition"})
}

func ErrScopeDefinition(err error) error {
	return errors.New(ErrScopeDefinitionCode, errors.Alert, []string{"Failed to Encode Scope Definition", err.Error()}, []string{err.Error()}, []string{"Trait Definition is invalid or unable to process"}, []string{"Check Trait Definition"})
}

func ErrPatternFile(err error) error {
	return errors.New(ErrPatternFileCode, errors.Alert, []string{"Failed to Parse Pattern File", err.Error()}, []string{err.Error()}, []string{"Trait Definition is invalid or unable to process"}, []string{"Check Trait Definition"})
}

func ErrInvalidPattern(err error) error {
	return errors.New(ErrInvalidPatternCode, errors.Alert, []string{"Invalid Pattern, execution is infeasible", err.Error()}, []string{err.Error()}, []string{"Trait Definition is invalid or unable to process"}, []string{"Check Trait Definition"})
}

func ErrExecutionPlan(err error) error {
	return errors.New(ErrExecutionPlanCode, errors.Alert, []string{"Failed to Create Execution Plan", err.Error()}, []string{err.Error()}, []string{"Trait Definition is invalid or unable to process"}, []string{"Check Trait Definition"})
}

func ErrCompConfigPairs(err error) error {
	return errors.New(ErrRequestBodyCode, errors.Alert, []string{"unable to Create Comp Config.", err.Error()}, []string{err.Error()}, []string{}, []string{})
}

func ErrRequestBody(err error) error {
	return errors.New(ErrRequestBodyCode, errors.Alert, []string{"unable to read the request body"}, []string{err.Error()}, []string{"Request body is empty or faulty"}, []string{"Check if the request is sent with proper values"})
}

func ErrMarshal(err error, obj string) error {
	return errors.New(ErrMarshalCode, errors.Alert, []string{"Unable to marshal the : ", obj}, []string{err.Error()}, []string{"Object is not a valid json object"}, []string{"Make sure if the object passed has json tags"})
}

func ErrUnmarshal(err error, obj string) error {
	return errors.New(ErrUnmarshalCode, errors.Alert, []string{"Unable to unmarshal the : ", obj}, []string{err.Error()}, []string{"Object is not a valid json object"}, []string{"Make sure if the object passed is a valid json"})
}

func ErrEncoding(err error, obj string) error {
	return errors.New(ErrEncodingCode, errors.Alert, []string{"Error encoding the : ", obj}, []string{err.Error()}, []string{"Object is not a valid json object"}, []string{"Make sure if the object passed is a valid json"})
}

func ErrParseBool(err error, obj string) error {
	return errors.New(ErrParseBoolCode, errors.Alert, []string{"unable to parse : ", obj}, []string{err.Error()}, []string{"Failed due to invalid value of : ", obj}, []string{"please provide a valid value for : ", obj})
}

func ErrStreamEvents(err error) error {
	return errors.New(ErrStreamEventsCode, errors.Alert, []string{"There was an error connecting to the backend to get events"}, []string{err.Error()}, []string{"Websocket is blocked in the network", "Meshery UI is not able to reach the Meshery server"}, []string{"Ensure Meshery UI is able to reach the Meshery server"})
}

func ErrStreamClient(err error) error {
	return errors.New(ErrStreamClientCode, errors.Alert, []string{"Event streaming ended"}, []string{err.Error()}, []string{"Websocket is blocked in the network", "Meshery UI is not able to reach the Meshery server"}, []string{"Ensure Meshery UI is able to reach the Meshery server"})
}

func ErrPublishSmiResults(err error) error {
	return errors.New(ErrPublishSmiResultsCode, errors.Alert, []string{"Error publishing SMI results"}, []string{err.Error()}, []string{"Meshery Cloud is not functional or reachable"}, []string{"Make sure meshery cloud is up and reachable"})
}

func ErrPluginOpen(err error) error {
	return errors.New(ErrPluginOpenCode, errors.Alert, []string{"Error opening the plugin"}, []string{err.Error()}, []string{"Plugin is not available in the location", "plugin does not match with meshery version"}, []string{"Make sure the plugin is compatible with Meshery server"})
}

func ErrPluginLookup(err error) error {
	return errors.New(ErrPluginLookupCode, errors.Alert, []string{"Error performing a plugin lookup"}, []string{err.Error()}, []string{"Plugin is not available in the location"}, []string{"Make sure the plugin is compatible with Meshery server"})
}

func ErrPluginRun(err error) error {
	return errors.New(ErrPluginRunCode, errors.Alert, []string{"Error running meshery plugin"}, []string{err.Error()}, []string{"plugin does not match with meshery version"}, []string{"Make sure the plugin is compatible with Meshery server"})
}

func ErrParseForm(err error) error {
	return errors.New(ErrParseFormCode, errors.Alert, []string{"unable to parse form"}, []string{err.Error()}, []string{"The data provided could be invalid"}, []string{"Make sure to enter valid parameters in the form"})
}

func ErrQueryGet(obj string) error {
	return errors.New(ErrQueryGetCode, errors.Alert, []string{"unable to get: ", obj}, []string{}, []string{"Query parameter is not a part of the request"}, []string{"Make sure to pass the query paramater in the request"})
}

func ErrGetResult(err error) error {
	return errors.New(ErrGetResultCode, errors.Alert, []string{"unable to get result"}, []string{err.Error()}, []string{"Result Identifier provided is not valid", "Result did not persist in the database"}, []string{"Make sure to provide the correct identifier for the result"})
}

func ErrConvertToSpec(err error) error {
	return errors.New(ErrConvertToSpecCode, errors.Alert, []string{"unable to convert to spec"}, []string{err.Error()}, []string{"The performance spec format is invalid"}, []string{"Make sure to provide the correct spec"})
}

func ErrFetchSMIResults(err error) error {
	return errors.New(ErrFetchSMIResultsCode, errors.Alert, []string{"unable to fetch SMI results"}, []string{err.Error()}, []string{"SMI results did not get persisted", "Result identifier is invalid"}, []string{"Make sure to provide the correct identifier for the result"})
}

func ErrFormFile(err error) error {
	return errors.New(ErrFormFileCode, errors.Alert, []string{"error getting k8s file"}, []string{err.Error()}, []string{"The kubeconfig file does not exist in the location"}, []string{"Make sure to upload the correct kubeconfig file"})
}

func ErrReadConfig(err error) error {
	return errors.New(ErrReadConfigCode, errors.Alert, []string{"error reading config"}, []string{err.Error()}, []string{"The kubeconfig file is empty or not valid"}, []string{"Make sure to upload the correct kubeconfig file"})
}

func ErrLoadConfig(err error) error {
	return errors.New(ErrLoadConfigCode, errors.Alert, []string{"unable to load kubernetes config"}, []string{err.Error()}, []string{"The kubeconfig file is empty or not valid"}, []string{"Make sure to upload the correct kubeconfig file"})
}

func ErrOpenFile(file string) error {
	return errors.New(ErrOpenFileCode, errors.Alert, []string{"unable to open file: ", file}, []string{}, []string{"The file does not exist in the location"}, []string{"Make sure to upload the correct file"})
}

func ErrKubeVersion(err error) error {
	return errors.New(ErrKubeVersionCode, errors.Alert, []string{"unable to get kubernetes version"}, []string{err.Error()}, []string{"Kubernetes might not be reachable from meshery"}, []string{"Make sure meshery has connectivity to kubernetes"})
}

func ErrRetrieveData(err error) error {
	return errors.New(ErrRetrieveDataCode, errors.Alert, []string{"Unable to retrieve the requested data"}, []string{err.Error()}, []string{"Adapter operation invalid"}, []string{"Make sure adapter is reachable and running"})
}

func ErrOperationID(err error) error {
	return errors.New(ErrOperationIDCode, errors.Alert, []string{"Error generating the operation Id"}, []string{err.Error()}, []string{"Adapter operation invalid"}, []string{"Make sure adapter is reachable and running"})
}

func ErrApplyChange(err error) error {
	return errors.New(ErrApplyChangeCode, errors.Alert, []string{"Error applying the change"}, []string{err.Error()}, []string{"Adapter operation invalid"}, []string{"Make sure adapter is reachable and running"})
}

func ErrRetrieveMeshData(err error) error {
	return errors.New(ErrRetrieveMeshDataCode, errors.Alert, []string{"Error getting operations for the mesh", "Error getting service mesh name"}, []string{err.Error()}, []string{"unable to retrieve the requested data"}, []string{"Make sure adapter is reachable and running"})
}

func ErrApplicationFailure(err error, obj string) error {
	return errors.New(ErrApplicationFailureCode, errors.Alert, []string{"failed to ", obj, "the application"}, []string{err.Error()}, []string{}, []string{})
}

func ErrApplicationSourceContentUpload(err error, obj string) error {
	return errors.New(ErrApplicationContentUpload, errors.Alert, []string{"failed to ", obj, "the application content"}, []string{err.Error()}, []string{}, []string{})
}
func ErrDecoding(err error, obj string) error {
	return errors.New(ErrDecodingCode, errors.Alert, []string{"Error decoding the : ", obj}, []string{err.Error()}, []string{"Object is not a valid json object"}, []string{"Make sure if the object passed is a valid json"})
}

func ErrRetrieveUserToken(err error) error {
	return errors.New(ErrRetrieveUserTokenCode, errors.Alert, []string{"Failed to get the user token"}, []string{err.Error()}, []string{"User token could be expired"}, []string{"Re-initiate login"})
}

func ErrFailToSave(err error, obj string) error {
	return errors.New(ErrFailToSaveCode, errors.Alert, []string{"Failed to Save: ", obj}, []string{err.Error()}, []string{"Meshery Database could be down or not reachable"}, []string{"Restart Meshery instance and make sure database is up and reachable"})
}
func ErrFailToDelete(err error, obj string) error {
	return errors.New(ErrFailToDeleteCode, errors.Alert, []string{"Failed to Delete: ", obj}, []string{err.Error()}, []string{"Meshery Database could be down or not reachable"}, []string{"Restart Meshery instance and make sure database is up and reachable"})
}

func ErrBlankName(err error) error {
	return errors.New(ErrBlankNameCode, errors.Alert, []string{"Error: name field is blank"}, []string{err.Error()}, []string{"Load test name empty or not valid"}, []string{"Provide a name for the test"})
}

func ErrConversion(err error) error {
	return errors.New(ErrConversionCode, errors.Alert, []string{"unable to convert YAML to JSON"}, []string{err.Error()}, []string{"Yaml provided is not valid"}, []string{"Make sure the yaml is valid and has the right parameters"})
}

func ErrLoadTest(err error, obj string) error {
	return errors.New(ErrLoadTestCode, errors.Alert, []string{"load test error: ", obj}, []string{err.Error()}, []string{"Load test endpoint could be not reachable"}, []string{"Make sure load test endpoint is reachable"})
}

func ErrFetchKubernetes(err error) error {
	return errors.New(ErrLoadTestCode, errors.Alert, []string{"unable to ping kubernetes", "unable to scan"}, []string{err.Error()}, []string{"Kubernetes might not be reachable from meshery"}, []string{"Make sure meshery has connectivity to kubernetes"})
}

func ErrPanicRecovery(r interface{}) error {
	return errors.New(ErrPanicRecoveryCode, errors.Alert, []string{"Recovered from panic"}, []string{fmt.Sprint(r)}, []string{"Meshery crashes"}, []string{"Restart Meshery"})
}

func ErrFailToLoadExtensions(err error) error {
	return errors.New(ErrFailToLoadExtensionsCode, errors.Alert, []string{"Failed to Load Extensions from Package"}, []string{err.Error()}, []string{"Plugin is not available in the location", "plugin does not match with meshery version"}, []string{"Make sure the plugin is compatible with Meshery server"})
}

func ErrInvalidLTURL(url string) error {
	return errors.New(ErrInvalidLTURLCode, errors.Alert, []string{"invalid loadtest url: ", url}, []string{}, []string{"URL for load test could be invalid"}, []string{"please refer to:  https://docs.meshery.io/guides/mesheryctl#performance-management"})
}

func ErrVersionCompare(err error) error {
	return errors.New(ErrVersionCompareCode, errors.Alert, []string{"failed to compare latest and current version of Meshery"}, []string{err.Error()}, []string{}, []string{})
}

func ErrGetLatestVersion(err error) error {
	return errors.New(ErrVersionCompareCode, errors.Alert, []string{"failed to get latest version of Meshery"}, []string{err.Error()}, []string{}, []string{})
}

func ErrSaveSession(err error) error {
	return errors.New(ErrSaveSessionCode, errors.Alert, []string{"unable to save session"}, []string{err.Error()}, []string{"User session could be expired"}, []string{"Re-initiate login"})
}

func ErrCreateDir(err error, obj string) error {
	return errors.New(ErrCreateDirCode, errors.Alert, []string{"Error creating directory ", obj}, []string{err.Error()}, []string{}, []string{})
}

func ErrInvalidRequestObject(fields ...string) error {
	return errors.New(ErrCreateDirCode, errors.Alert, append([]string{"Error invalid request object:"}, fields...), []string{}, []string{}, []string{})
}

func ErrChangeK8sContext(err error) error {
	return errors.New(ErrCreateDirCode, errors.Alert, []string{"Error changing context"}, []string{err.Error()}, []string{"Context Name might be invalid or not present in the uploaded kubeconfig"}, []string{"Check the context name, if the context name is correct and is present in the kubeconfig then try uploading the kubeconfig again"})
}

func ErrInvalidKubeConfig(err error, content string) error {
	return errors.New(ErrInvalidKubeConfigCode, errors.Alert, []string{"Invalid Kube Config ", content}, []string{err.Error()}, []string{"Meshery handler failed to find a valid kubernetes config for the deployment"}, []string{"Try uploading a new kubeconfig and also ensure that meshery can reach kubernetes API server"})
}

func ErrInvalidKubeHandler(err error, content string) error {
	return errors.New(ErrInvalidKubeHandlerCode, errors.Alert, []string{"Invalid Kube Handler", content}, []string{err.Error()}, []string{"Meshery handler failed to find a valid kubernetes handler for the deployment"}, []string{"Try uploading a new kubeconfig and also ensure that meshery can reach kubernetes API server"})
}

func ErrInvalidKubeContext(err error, content string) error {
	return errors.New(ErrInvalidKubeContextCode, errors.Alert, []string{"Invalid Kube Context", content}, []string{err.Error()}, []string{"Meshery handler failed to find a valid kubernetes context for the deployment"}, []string{"Try uploading a new kubeconfig and also ensure that meshery can reach kubernetes API server"})
}

func ErrSavingUserPreference(err error) error {
	return errors.New(ErrSavingUserPreferenceCode, errors.Alert, []string{"Error saving user preference."}, []string{err.Error()}, []string{"Invalid data passed", "Unable to connect with provider"}, []string{"Pass valid values for preferences", "Make sure provider supports saving user preferences", "Make sure you're connected with provider", "Make sure extension provides these preferences"})
}

func ErrGetFilter(err error) error {
	return errors.New(ErrGetFilterCode, errors.Alert, []string{"Error failed to get filter"}, []string{err.Error()}, []string{"Cannot get the filter with the given Filter ID"}, []string{"Check if the given Filter ID is correct"})
}

func ErrSaveFilter(err error) error {
	return errors.New(ErrSaveFilterCode, errors.Alert, []string{"Error failed to save filter"}, []string{err.Error()}, []string{"Cannot save the Filter due to wrong path or URL"}, []string{"Check if the given path or URL of the filter is correct"})
}

func ErrDecodeFilter(err error) error {
	return errors.New(ErrDecodeFilterCode, errors.Alert, []string{"Error failed to decode filters data into go slice"}, []string{err.Error()}, []string{}, []string{})
}

func ErrEncodeFilter(err error) error {
	return errors.New(ErrEncodeFilterCode, errors.Alert, []string{"Error failed to encode filter"}, []string{err.Error()}, []string{}, []string{})
}

func ErrImportFilter(err error) error {
	return errors.New(ErrImportFilterCode, errors.Alert, []string{"Error failed to import filter"}, []string{err.Error()}, []string{"Cannot save the Filter due to wrong path or URL"}, []string{"Check if the given path or URL of the Filter is correct"})
}

func ErrFetchFilter(err error) error {
	return errors.New(ErrFetchFilterCode, errors.Alert, []string{"Error failed to fetch filter"}, []string{err.Error()}, []string{"Failed to retrieve the list of all the Filters"}, []string{})
}

func ErrDeleteFilter(err error) error {
	return errors.New(ErrDeleteFilterCode, errors.Alert, []string{"Error failed to delete filter"}, []string{err.Error()}, []string{"Failed to delete Filter with the given ID"}, []string{"Check if the Filter ID is correct"})
}

func ErrSavePattern(err error) error {
	return errors.New(ErrSavePatternCode, errors.Alert, []string{"Error failed to save pattern"}, []string{err.Error()}, []string{"Cannot save the Pattern due to wrong path or URL"}, []string{"Check if the given path or URL of the Pattern is correct"})
}

func ErrGetPattern(err error) error {
	return errors.New(ErrGetPatternCode, errors.Alert, []string{"Error failed to get pattern"}, []string{err.Error()}, []string{"Cannot get the Pattern with the given Pattern ID"}, []string{"Check if the given Pattern ID is correct"})
}

func ErrDeletePattern(err error) error {
	return errors.New(ErrDeletePatternCode, errors.Alert, []string{"Error failed to delete pattern"}, []string{err.Error()}, []string{"Failed to delete Pattern with the given ID"}, []string{"Check if the Pattern ID is correct"})
}

func ErrFetchPattern(err error) error {
	return errors.New(ErrFetchPatternCode, errors.Alert, []string{"Error failed to fetch pattern"}, []string{err.Error()}, []string{"Failed to retrieve the list of all the Patterns"}, []string{})
}

func ErrImportPattern(err error) error {
	return errors.New(ErrImportPatternCode, errors.Alert, []string{"Error failed to import pattern"}, []string{err.Error()}, []string{"Cannot save the Pattern due to wrong path or URL"}, []string{"Check if the given path or URL of the Pattern is correct"})
}

func ErrEncodePattern(err error) error {
	return errors.New(ErrEncodePatternCode, errors.Alert, []string{"Error failed to encode pattern"}, []string{err.Error()}, []string{}, []string{})
}

func ErrDecodePattern(err error) error {
	return errors.New(ErrDecodePatternCode, errors.Alert, []string{"Error failed to decode patterns data into go slice"}, []string{err.Error()}, []string{}, []string{})
}

func ErrParsePattern(err error) error {
	return errors.New(ErrParsePatternCode, errors.Alert, []string{"Error failed to parse pattern file"}, []string{err.Error()}, []string{}, []string{})
}

func ErrConvertPattern(err error) error {
	return errors.New(ErrConvertPatternCode, errors.Alert, []string{"Error failed to convert PatternFile to Cytoscape object"}, []string{err.Error()}, []string{}, []string{})
}

func ErrRemoteApplication(err error) error {
	return errors.New(ErrRemoteApplicationURL, errors.Alert, []string{"Error failed to persist remote application"}, []string{err.Error()}, []string{}, []string{})
}<|MERGE_RESOLUTION|>--- conflicted
+++ resolved
@@ -102,12 +102,9 @@
 	ErrInvalidKubeContextCode   = "2176"
 	ErrInvalidKubeCon
 	ErrCreatingKubernetesComponentsCode = "2177"
-<<<<<<< HEAD
-	ErrApplicationContentUpload         = "2241"
-	ErrRemoteApplicationURL             = "2242"
-=======
-	ErrValidateCode                     = "2241"
->>>>>>> 7f722287
+  ErrValidateCode                     = "2241"
+	ErrApplicationContentUpload         = "2242"
+	ErrRemoteApplicationURL             = "2243"
 )
 
 var (
