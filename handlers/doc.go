--- conflicted
+++ resolved
@@ -243,7 +243,6 @@
 	Body models.Schedule
 }
 
-<<<<<<< HEAD
 // Parameters for updating provider choice
 // swagger:parameters idChoiceProvider
 type mesheryProviderParamsWrapper struct {
@@ -263,11 +262,11 @@
 type providerPropertiesRespWrapper struct {
 	// in: body
 	Body models.ProviderProperties
-=======
+}
+
 // Returns Meshery version
 // swagger:response mesheryVersionRespWrapper
 type mesheryVersionRespWrapper struct {
 	// in: body
 	Body Version
->>>>>>> faf24199
 }