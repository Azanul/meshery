--- conflicted
+++ resolved
@@ -331,7 +331,6 @@
 	Body models.ApplicationsAPIResponse
 }
 
-<<<<<<< HEAD
 // Returns all the meshery adapters
 // swagger:response mesheryAdaptersRespWrapper
 type mesheryAdaptersRespWrapper struct {
@@ -354,7 +353,7 @@
 	CustomBody string `json:"customBody"`
 	Namespace  string `json:"namespace"`
 	Delete     string `json:"deleteOp"`
-=======
+}
 // Returns a single meshery filter
 // swagger:response mesheryFilterResponseWrapper
 type mesheryFilterResponseWrapper struct {
@@ -367,5 +366,4 @@
 type mesheryFiltersResponseWrapper struct {
 	// in: body
 	Body models.FiltersAPIResponse
->>>>>>> 32bbc178
 }